from .. import config, logger
from ..utils.hashing import get_hash_from_play_call, get_hash_from_wait_call
from ..constants import DEFAULT_WAIT_TIME


def handle_caching_play(func):
    """Decorator that returns a wrapped version of func that will compute
    the hash of the play invocation.

    The returned function will act according to the computed hash: either skip
    the animation because it's already cached, or let the invoked function
    play normally.

    Parameters
    ----------
    func : Callable[[...], None]
        The play like function that has to be written to the video file stream.
        Take the same parameters as `scene.play`.
    """

    def wrapper(self, scene, *args, **kwargs):
        self.revert_to_original_skipping_status()
        self.update_skipping_status()
        animations = scene.compile_play_args_to_animation_list(*args, **kwargs)
        scene.add_mobjects_from_animations(animations)
        if config["skip_animations"]:
            logger.debug(f"Skipping animation {self.num_plays}")
            func(self, scene, *args, **kwargs)
            # If the animation is skipped, we mark its hash as None.
            # When sceneFileWriter will start combining partial movie files, it won't take into account None hashes.
            self.animations_hashes.append(None)
            self.file_writer.add_partial_movie_file(None)
            return
        if not config["disable_caching"]:
            mobjects_on_scene = scene.get_mobjects()
            hash_play = get_hash_from_play_call(
                self, self.camera, animations, mobjects_on_scene
            )
            if self.file_writer.is_already_cached(hash_play):
                logger.info(
                    f"Animation {self.num_plays} : Using cached data (hash : %(hash_play)s)",
                    {"hash_play": hash_play},
                )
                config["skip_animations"] = True
        else:
            hash_play = "uncached_{:05}".format(self.num_plays)
        self.animations_hashes.append(hash_play)
        self.file_writer.add_partial_movie_file(hash_play)
        logger.debug(
            "List of the first few animation hashes of the scene: %(h)s",
            {"h": str(self.animations_hashes[:5])},
        )
        func(self, scene, *args, **kwargs)

<<<<<<< HEAD
    return wrapper


def handle_caching_wait(func):
    """Decorator that returns a wrapped version of func that will compute the hash of
    the wait invocation.

    The returned function will act according to the computed hash: either skip the
    animation because it's already cached, or let the invoked function play normally.

    Parameters
    ----------
    func : Callable[[...], None]
        The wait like function that has to be written to the video file stream.
        Take the same parameters as `scene.wait`.
    """

    def wrapper(self, scene, duration=DEFAULT_WAIT_TIME, stop_condition=None):
        self.revert_to_original_skipping_status()
        self.update_skipping_status()
        if config["skip_animations"]:
            logger.debug(f"Skipping wait {self.num_plays}")
            func(self, scene, duration, stop_condition)
            # If the animation is skipped, we mark its hash as None.
            # When sceneFileWriter will start combining partial movie files, it won't take into account None hashes.
            self.animations_hashes.append(None)
            self.file_writer.add_partial_movie_file(None)
            return
        if not config["disable_caching"]:
            hash_wait = get_hash_from_wait_call(
                self, self.camera, duration, stop_condition, scene.get_mobjects()
            )
            if self.file_writer.is_already_cached(hash_wait):
                logger.info(
                    f"Wait {self.num_plays} : Using cached data (hash : {hash_wait})"
                )
                config["skip_animations"] = True
        else:
            hash_wait = "uncached_{:05}".format(self.num_plays)
        self.animations_hashes.append(hash_wait)
        self.file_writer.add_partial_movie_file(hash_wait)
        logger.debug(
            "List of the first few animation hashes of the scene: %(h)s",
            {"h": str(self.animations_hashes[:5])},
        )
        func(self, scene, duration, stop_condition)

=======
>>>>>>> 6e87738b
    return wrapper<|MERGE_RESOLUTION|>--- conflicted
+++ resolved
@@ -52,54 +52,4 @@
         )
         func(self, scene, *args, **kwargs)
 
-<<<<<<< HEAD
-    return wrapper
-
-
-def handle_caching_wait(func):
-    """Decorator that returns a wrapped version of func that will compute the hash of
-    the wait invocation.
-
-    The returned function will act according to the computed hash: either skip the
-    animation because it's already cached, or let the invoked function play normally.
-
-    Parameters
-    ----------
-    func : Callable[[...], None]
-        The wait like function that has to be written to the video file stream.
-        Take the same parameters as `scene.wait`.
-    """
-
-    def wrapper(self, scene, duration=DEFAULT_WAIT_TIME, stop_condition=None):
-        self.revert_to_original_skipping_status()
-        self.update_skipping_status()
-        if config["skip_animations"]:
-            logger.debug(f"Skipping wait {self.num_plays}")
-            func(self, scene, duration, stop_condition)
-            # If the animation is skipped, we mark its hash as None.
-            # When sceneFileWriter will start combining partial movie files, it won't take into account None hashes.
-            self.animations_hashes.append(None)
-            self.file_writer.add_partial_movie_file(None)
-            return
-        if not config["disable_caching"]:
-            hash_wait = get_hash_from_wait_call(
-                self, self.camera, duration, stop_condition, scene.get_mobjects()
-            )
-            if self.file_writer.is_already_cached(hash_wait):
-                logger.info(
-                    f"Wait {self.num_plays} : Using cached data (hash : {hash_wait})"
-                )
-                config["skip_animations"] = True
-        else:
-            hash_wait = "uncached_{:05}".format(self.num_plays)
-        self.animations_hashes.append(hash_wait)
-        self.file_writer.add_partial_movie_file(hash_wait)
-        logger.debug(
-            "List of the first few animation hashes of the scene: %(h)s",
-            {"h": str(self.animations_hashes[:5])},
-        )
-        func(self, scene, duration, stop_condition)
-
-=======
->>>>>>> 6e87738b
     return wrapper