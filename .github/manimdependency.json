--- conflicted
+++ resolved
@@ -1,13 +1,6 @@
-{
-<<<<<<< HEAD
-  "windows": {
-    "sox": "sox-14.4.2-win32",
-    "ffmpeg": "https://www.gyan.dev/ffmpeg/builds/packages/ffmpeg-4.3.1-2020-09-16-full_build.zip",
-    "pango": "v0.1.0"
-  }
-=======
-    "windows": {
-        "ffmpeg": "https://www.gyan.dev/ffmpeg/builds/packages/ffmpeg-4.3.1-2020-09-21-full_build.zip"
-    }
->>>>>>> de75f5d3
-}
+{
+    "windows": {
+        "ffmpeg": "https://www.gyan.dev/ffmpeg/builds/packages/ffmpeg-4.3.1-2020-09-21-full_build.zip",
+        "pango": "v0.1.0"
+    }
+}