#!/usr/bin/env python

from helpers import *

from mobject.tex_mobject import TexMobject
from mobject import Mobject
from mobject.image_mobject import ImageMobject
from mobject.vectorized_mobject import *

from animation.animation import Animation
from animation.transform import *
from animation.simple_animations import *
from animation.continual_animation import *

from animation.playground import *
from topics.geometry import *
from topics.characters import *
from topics.functions import *
from topics.number_line import *
from topics.numerals import *
from topics.combinatorics import *
from scene import Scene
from camera import Camera
from mobject.svg_mobject import *
from mobject.tex_mobject import *


from mobject.vectorized_mobject import *

## To watch one of these scenes, run the following:
## python extract_scene.py -p file_name <SceneName>

inverse_power_law = lambda maxint,cutoff,exponent: \
    (lambda r: maxint * (cutoff/(r+cutoff))**exponent)
inverse_quadratic = lambda maxint,cutoff: inverse_power_law(maxint,cutoff,2)

LIGHT_COLOR = YELLOW
INDICATOR_RADIUS = 0.7
INDICATOR_STROKE_WIDTH = 1
INDICATOR_STROKE_COLOR = WHITE
INDICATOR_TEXT_COLOR = WHITE
INDICATOR_UPDATE_TIME = 0.2
FAST_INDICATOR_UPDATE_TIME = 0.1
OPACITY_FOR_UNIT_INTENSITY = 0.2
<<<<<<< HEAD
SWITCH_ON_RUN_TIME = 2.0
FAST_SWITCH_ON_RUN_TIME = 0.1
LIGHT_CONE_NUM_SECTORS = 10
NUM_CONES = 10
NUM_VISIBLE_CONES = 6
=======
SWITCH_ON_RUN_TIME = 2.5
FAST_SWITCH_ON_RUN_TIME = 0.1
LIGHT_CONE_NUM_SECTORS = 30
NUM_CONES = 50 # in first lighthouse scene
NUM_VISIBLE_CONES = 5 # ibidem
ARC_TIP_LENGTH = 0.2
DIM_OPACITY = 0.2


def show_line_length(line):
    v = line.points[1] - line.points[0]
    print v[0]**2 + v[1]**2


class AngleUpdater(ContinualAnimation):
    def __init__(self, angle_arc, lc, **kwargs):
        self.angle_arc = angle_arc
        self.source_point = angle_arc.get_arc_center()
        self.lc = lc
        #self.angle_decimal = angle_decimal
        ContinualAnimation.__init__(self, self.angle_arc, **kwargs)

    def update_mobject(self, dt):
    # angle arc
        new_arc = self.angle_arc.copy().set_bound_angles(
            start = self.lc.start_angle,
            stop = self.lc.stop_angle()
         )
        new_arc.generate_points()
        new_arc.move_arc_center_to(self.source_point)
        self.angle_arc.points = new_arc.points
        self.angle_arc.add_tip(tip_length = ARC_TIP_LENGTH, at_start = True, at_end = True)
>>>>>>> a24738be




class LightScreen(VMobject):
    # A light screen is composed of a VMobject and a light cone.
    # It has knowledge of the light source point.
    # As the screen changes, it calculates the viewing angle from
    # the source and updates the light cone.

    def __init__(self, light_source = ORIGIN, screen = None, light_cone = None):
        Mobject.__init__(self)
        self.light_cone = light_cone
        self.light_source = light_source
        self.screen = screen
        self.light_cone.move_source_to(self.light_source)
        self.shadow = VMobject(fill_color = BLACK, stroke_width = 0, fill_opacity = 1.0)
        self.add(self.light_cone, self.screen, self.shadow)
        self.update_shadow(self.shadow)

    def update_light_cone(self,lc):
        lower_angle, upper_angle = self.viewing_angles()
        #print lower_angle, upper_angle
        self.light_cone.update_opening(start_angle = lower_angle,
            stop_angle = upper_angle)
        return self

    def viewing_angle_of_point(self,point):
        distance_vector = point - self.light_source
        angle = angle_of_vector(distance_vector)
        return angle

    def viewing_angles(self):
        all_points = []

        for submob in self.family_members_with_points():
            all_points.extend(submob.get_anchors())

        viewing_angles = np.array(map(self.viewing_angle_of_point, self.screen.get_anchors()))
           
        if len(viewing_angles) == 0:
            lower_angle = upper_angle = 0
        else:
            lower_angle = np.min(viewing_angles)
            upper_angle = np.max(viewing_angles)

        return lower_angle, upper_angle

    def update_shadow(self,sh):
        self.shadow.points = self.screen.points
        ray1 = self.screen.points[0] - self.light_source
        ray2 = self.screen.points[-1] - self.light_source
        ray1 = ray1/np.linalg.norm(ray1) * 100
        ray1 = rotate_vector(ray1,-TAU/16)
        ray2 = ray2/np.linalg.norm(ray2) * 100
        ray2 = rotate_vector(ray2,TAU/16)
        outpoint1 = self.screen.points[0] + ray1
        outpoint2 = self.screen.points[-1] + ray2
        self.shadow.add_control_points([outpoint2,outpoint1,self.screen.points[0]])
        self.shadow.mark_paths_closed = True

    def move_source_to(self,new_point):
        self.light_source = new_point
        #self.update_light_cone(self.light_cone)



class LightCone(VGroup):
    CONFIG = {
        "start_angle": 0,
        "angle" : TAU/8,
        "radius" : 10,
        "brightness" : 1,
        "opacity_function" : lambda r : 1./max(r, 0.01),
        "num_sectors" : 10,
        "color": LIGHT_COLOR,
    }

    def generate_points(self):
        radii = np.linspace(0, self.radius, self.num_sectors+1)
        sectors = [
            AnnularSector(
                start_angle = self.start_angle,
                angle = self.angle,
                inner_radius = r1,
                outer_radius = r2,
                stroke_width = 0,
                stroke_color = self.color,
                fill_color = self.color,
                fill_opacity = self.brightness * self.opacity_function(r1),
            )
            for r1, r2 in zip(radii, radii[1:])
        ]
        self.add(*sectors)

    def get_source_point(self):
        if len(self.submobjects) == 0:
            return None
        source = self.submobjects[0].get_arc_center()
        return source

    def move_source_to(self,point):
        if len(self.submobjects) == 0:
            return
        source = self.submobjects[0].get_arc_center()
        self.shift(point - source)
        self.generate_points()
        
    def update_opening(self, start_angle, stop_angle):
        self.start_angle = start_angle
        self.angle = stop_angle - start_angle
        source_point = self.get_source_point()
        for submob in self.submobjects:
            if type(submob) == AnnularSector:

                submob.start_angle = self.start_angle
                submob.angle = self.angle
                submob.generate_points()
                submob.shift(source_point - submob.get_arc_center())

    def set_brightness(self,new_brightness):
        self.brightness = new_brightness
        radii = np.linspace(0, self.radius, self.num_sectors+1)
        for (r1,sector) in zip(radii,self.submobjects):
            sector.set_fill(opacity =  self.brightness * self.opacity_function(r1))

    def stop_angle(self):
        return self.start_angle + self.angle







class Candle(VGroup):
    CONFIG = {
        "radius" : 5,
        "brightness" : 1.0,
        "opacity_function" : lambda r : 1./max(r, 0.01),
        "num_annuli" : 10,
        "color": LIGHT_COLOR,
    }

    def generate_points(self):
        radii = np.linspace(0, self.radius, self.num_annuli+1)
        annuli = [
            Annulus(
                inner_radius = r1,
                outer_radius = r2,
                stroke_width = 0,
                stroke_color = self.color,
                fill_color = self.color,
                fill_opacity = self.brightness * self.opacity_function(r1),
            )
            for r1, r2 in zip(radii, radii[1:])
        ]
        self.add(*annuli)

    def get_source_point(self):
        if len(self.submobjects) == 0:
            return None
        source = self.submobjects[0].get_center()
        return source

    def move_source_to(self,point):
        if len(self.submobjects) == 0:
            return
        source = self.submobjects[0].get_center()
        self.shift(point - source)

    def set_brightness(self,new_brightness):
        self.brightness = new_brightness
        radii = np.linspace(0, self.radius, self.num_annuli+1)
        for (r1,annulus) in zip(radii,self.submobjects):
            annulus.set_fill(opacity =  self.brightness * self.opacity_function(r1))




class SwitchOn(LaggedStart):
    CONFIG = {
        "lag_ratio": 0.2,
        "run_time": SWITCH_ON_RUN_TIME
    }

    def __init__(self, light, **kwargs):
        if not isinstance(light,LightCone) and not isinstance(light,Candle):
            raise Exception("Only LightCones and Candles can be switched on")
        LaggedStart.__init__(self,
            FadeIn, light, **kwargs)

class LightHouse(SVGMobject):
    CONFIG = {
        "file_name" : "lighthouse",
        "height" : 0.5
    }

class LightIndicator(Mobject):
    CONFIG = {
        "radius": 0.5,
        "intensity": 0,
        "opacity_for_unit_intensity": 1
    }

    def generate_points(self):
        self.background = Circle(color=BLACK, radius = self.radius)
        self.background.set_fill(opacity=1)
        self.foreground = Circle(color=self.color, radius = self.radius)
        self.foreground.set_stroke(color=INDICATOR_STROKE_COLOR,width=INDICATOR_STROKE_WIDTH)

        self.add(self.background, self.foreground)
        self.reading = DecimalNumber(self.intensity,num_decimal_points = 3)
        self.reading.set_fill(color=INDICATOR_TEXT_COLOR)
        self.reading.move_to(self.get_center())
        self.add(self.reading)

    def set_intensity(self, new_int):
        self.intensity = new_int
        new_opacity = min(1, new_int * self.opacity_for_unit_intensity)
        self.foreground.set_fill(opacity=new_opacity)
        ChangeDecimalToValue(self.reading, new_int).update(1)
        


class UpdateLightIndicator(AnimationGroup):

    def __init__(self, indicator, intensity, **kwargs):
        if not isinstance(indicator,LightIndicator):
            raise Exception("This transform applies only to LightIndicator")
        
        target_foreground = indicator.copy().set_intensity(intensity).foreground
        change_opacity = Transform(
            indicator.foreground, target_foreground
        )
        changing_decimal = ChangeDecimalToValue(indicator.reading, intensity)
        AnimationGroup.__init__(self, changing_decimal, change_opacity, **kwargs)
        self.mobject = indicator


class IntroScene(PiCreatureScene):

    CONFIG = {
        "rect_height" : 0.2,
        "duration" : 1.0,
        "eq_spacing" : 3 * MED_LARGE_BUFF
    }

    def construct(self):

        randy = self.get_primary_pi_creature()
        randy.scale(0.7).to_corner(DOWN+RIGHT)

        self.force_skipping()

        self.build_up_euler_sum()
        self.build_up_sum_on_number_line()
        self.show_pi_answer()
        self.other_pi_formulas()

        self.revert_to_original_skipping_status()
        

        self.refocus_on_euler_sum()





    def build_up_euler_sum(self):

        self.euler_sum = TexMobject(
           "1", "+", 
           "{1 \\over 4}", "+",
           "{1 \\over 9}", "+",
           "{1 \\over 16}", "+",
           "{1 \\over 25}", "+",
           "\\cdots", "=",
            arg_separator = " \\, "
        )

        self.euler_sum.to_edge(UP)
        self.euler_sum.shift(2*LEFT)
       
        terms = [1./n**2 for n in range(1,6)]
        partial_results_values = np.cumsum(terms)

        self.play(
               FadeIn(self.euler_sum[0], run_time = self.duration)
        )

        equals_sign = self.euler_sum.get_part_by_tex("=")

        self.partial_sum_decimal = DecimalNumber(partial_results_values[1],
                num_decimal_points = 2)
        self.partial_sum_decimal.next_to(equals_sign, RIGHT)



        for i in range(4):

            FadeIn(self.partial_sum_decimal, run_time = self.duration)

            if i == 0:

                self.play(
                    FadeIn(self.euler_sum[1], run_time = self.duration),
                    FadeIn(self.euler_sum[2], run_time = self.duration),
                    FadeIn(equals_sign, run_time = self.duration),
                    FadeIn(self.partial_sum_decimal, run_time = self.duration)
                )

            else:
                self.play(
                    FadeIn(self.euler_sum[2*i+1], run_time = self.duration),
                    FadeIn(self.euler_sum[2*i+2], run_time = self.duration),
                    ChangeDecimalToValue(
                        self.partial_sum_decimal,
                        partial_results_values[i+1], 
                        run_time = self.duration,
                        num_decimal_points = 6,
                        show_ellipsis = True,
                        position_update_func = lambda m: m.next_to(equals_sign, RIGHT)
                    )
                )
                
            self.wait()

        self.q_marks = TextMobject("???").highlight(LIGHT_COLOR)
        self.q_marks.move_to(self.partial_sum_decimal)

        self.play(
            FadeIn(self.euler_sum[-3], run_time = self.duration), # +
            FadeIn(self.euler_sum[-2], run_time = self.duration), # ...
            ReplacementTransform(self.partial_sum_decimal, self.q_marks)
        )



    def build_up_sum_on_number_line(self):

        self.number_line = NumberLine(
            x_min = 0,
            color = WHITE,
            number_at_center = 1,
            stroke_width = 1,
            numbers_with_elongated_ticks = [0,1,2,3],
            numbers_to_show = np.arange(0,5),
            unit_size = 5,
            tick_frequency = 0.2,
            line_to_number_buff = MED_LARGE_BUFF
        )

        self.number_line_labels = self.number_line.get_number_mobjects()
        self.add(self.number_line,self.number_line_labels)
        self.wait()

        # create slabs for series terms

        max_n = 10

        terms = [0] + [1./(n**2) for n in range(1, max_n + 1)]
        series_terms = np.cumsum(terms)
        lines = VGroup()
        self.rects = VGroup()
        slab_colors = [YELLOW, BLUE] * (max_n / 2)

        for t1, t2, color in zip(series_terms, series_terms[1:], slab_colors):
            line = Line(*map(self.number_line.number_to_point, [t1, t2]))
            rect = Rectangle()
            rect.stroke_width = 0
            rect.fill_opacity = 1
            rect.highlight(color)
            rect.stretch_to_fit_height(
                self.rect_height,
            )
            rect.stretch_to_fit_width(line.get_width())
            rect.move_to(line)

            self.rects.add(rect)
            lines.add(line)

        #self.rects.radial_gradient_highlight(ORIGIN, 5, YELLOW, BLUE)
        
        for i in range(5):
            self.play(
                GrowFromPoint(self.rects[i], self.euler_sum[2*i].get_center(),
                    run_time = self.duration)
            )

        for i in range(5, max_n):
            self.play(
                GrowFromPoint(self.rects[i], self.euler_sum[10].get_center(),
                    run_time = self.duration)
            )


    def show_pi_answer(self):

        self.pi_answer = TexMobject("{\\pi^2 \\over 6}").highlight(YELLOW)
        self.pi_answer.move_to(self.partial_sum_decimal)
        self.pi_answer.next_to(self.euler_sum[-1], RIGHT,
            submobject_to_align = self.pi_answer[-2])
        self.play(ReplacementTransform(self.q_marks, self.pi_answer))


    def other_pi_formulas(self):

        self.play(
            FadeOut(self.rects),
            FadeOut(self.number_line_labels),
            FadeOut(self.number_line)
        )

        self.leibniz_sum = TexMobject(
            "1-{1\\over 3}+{1\\over 5}-{1\\over 7}+{1\\over 9}-\\cdots",
            "=", "{\\pi \\over 4}")

        self.wallis_product = TexMobject(
            "{2\\over 1} \\cdot {2\\over 3} \\cdot {4\\over 3} \\cdot {4\\over 5}" +
             "\\cdot {6\\over 5} \\cdot {6\\over 7} \\cdots",
             "=", "{\\pi \\over 2}")

        self.leibniz_sum.next_to(self.euler_sum.get_part_by_tex("="), DOWN,
            buff = self.eq_spacing,
            submobject_to_align = self.leibniz_sum.get_part_by_tex("=")
        )

        self.wallis_product.next_to(self.leibniz_sum.get_part_by_tex("="), DOWN,
            buff = self.eq_spacing,
            submobject_to_align = self.wallis_product.get_part_by_tex("=")
        )


        self.play(
            Write(self.leibniz_sum)
        )
        self.play(
            Write(self.wallis_product)
        )



    def refocus_on_euler_sum(self):

        self.euler_sum.add(self.pi_answer)

        self.play(
            FadeOut(self.leibniz_sum),
            FadeOut(self.wallis_product),
            ApplyMethod(self.euler_sum.shift,
                ORIGIN + 2*UP - self.euler_sum.get_center())
        )

        # focus on pi squared
        pi_squared = self.euler_sum.get_part_by_tex("\\pi")[-3]
        self.play(
            ScaleInPlace(pi_squared,2,rate_func = wiggle)
        )

        q_circle = Circle(color=WHITE,radius=0.8)
        q_mark = TexMobject("?")
        q_mark.next_to(q_circle)

        thought = Group(q_circle, q_mark)
        q_mark.height *= 2
        self.pi_creature_thinks(thought,target_mode = "confused",
            bubble_kwargs = { "height" : 1.5, "width" : 2 })

        self.wait()



class FirstLightHouseScene(PiCreatureScene):

    def construct(self):
        self.remove(self.get_primary_pi_creature())
        self.show_lighthouses_on_number_line()



    def show_lighthouses_on_number_line(self):

        self.number_line = NumberLine(
            x_min = 0,
            color = WHITE,
            number_at_center = 1.6,
            stroke_width = 1,
            numbers_with_elongated_ticks = range(1,5),
            numbers_to_show = range(1,5),
            unit_size = 2,
            tick_frequency = 0.2,
            line_to_number_buff = LARGE_BUFF,
            label_direction = UP,
        )

        self.number_line.label_direction = DOWN

        self.number_line_labels = self.number_line.get_number_mobjects()
        self.add(self.number_line,self.number_line_labels)
        self.wait()

        origin_point = self.number_line.number_to_point(0)

        self.default_pi_creature_class = Randolph
        randy = self.get_primary_pi_creature()

        randy.scale(0.5)
        randy.flip()
        right_pupil = randy.pupils[1]
        randy.next_to(origin_point, LEFT, buff = 0, submobject_to_align = right_pupil)



        light_indicator = LightIndicator(radius = INDICATOR_RADIUS,
            opacity_for_unit_intensity = OPACITY_FOR_UNIT_INTENSITY,
            color = LIGHT_COLOR)
        light_indicator.reading.scale(0.8)

        bubble = ThoughtBubble(direction = RIGHT,
                            width = 2.5, height = 3.5)
        bubble.next_to(randy,LEFT+UP)
        bubble.add_content(light_indicator)

        self.play(
            randy.change, "wave_2",
            ShowCreation(bubble),
            FadeIn(light_indicator)
        )

        lighthouses = []
        lighthouse_pos = []
        light_cones = []


        euler_sum_above = TexMobject("1", "+", "{1\over 4}", 
<<<<<<< HEAD
            "+", "{1\over 9}", "+", "{1\over 16}", "+", "{1\over 25 }", "+", "{1\over 36}")
        euler_sum_above.fill_color = YELLOW
=======
            "+", "{1\over 9}", "+", "{1\over 16}", "+", "{1\over 25}", "+", "{1\over 36}")
>>>>>>> a24738be

        for (i,term) in zip(range(len(euler_sum_above)),euler_sum_above):
            #horizontal alignment with tick marks
            term.next_to(self.number_line.number_to_point(0.5*i+1),UP,buff = 2)
            # vertical alignment with light indicator
            old_y = term.get_center()[1]
            new_y = light_indicator.get_center()[1]
            term.shift([0,new_y - old_y,0])
<<<<<<< HEAD

=======
            
>>>>>>> a24738be


        for i in range(1,NUM_CONES+1):
            lighthouse = LightHouse()
            point = self.number_line.number_to_point(i)
            light_cone = Candle(
                opacity_function = inverse_quadratic(1,1),
                num_annuli = LIGHT_CONE_NUM_SECTORS,
                radius = 12)
            
            light_cone.move_source_to(point)
            lighthouse.next_to(point,DOWN,0)
            lighthouses.append(lighthouse)
            light_cones.append(light_cone)
            lighthouse_pos.append(point)


        for lh in lighthouses:
            self.add_foreground_mobject(lh)

        light_indicator.set_intensity(0)

        intensities = np.cumsum(np.array([1./n**2 for n in range(1,NUM_CONES+1)]))
        opacities = intensities * light_indicator.opacity_for_unit_intensity

        self.remove_foreground_mobjects(light_indicator)


        # slowly switch on visible light cones and increment indicator
        for (i,lc) in zip(range(NUM_VISIBLE_CONES),light_cones[:NUM_VISIBLE_CONES]):
<<<<<<< HEAD
            print i
            indicator_start_time = 0.5 * (i+1) * SWITCH_ON_RUN_TIME/lc.radius * self.number_line.unit_size
=======
            indicator_start_time = 0.4 * (i+1) * SWITCH_ON_RUN_TIME/lc.radius * self.number_line.unit_size
>>>>>>> a24738be
            indicator_stop_time = indicator_start_time + INDICATOR_UPDATE_TIME
            indicator_rate_func = squish_rate_func(
                smooth,indicator_start_time,indicator_stop_time)
            self.play(
                SwitchOn(lc),
                FadeIn(euler_sum_above[2*i], run_time = SWITCH_ON_RUN_TIME,
                    rate_func = indicator_rate_func),
                FadeIn(euler_sum_above[2*i - 1], run_time = SWITCH_ON_RUN_TIME,
                    rate_func = indicator_rate_func),
                ChangeDecimalToValue(light_indicator.reading,intensities[i],
                    rate_func = indicator_rate_func, run_time = SWITCH_ON_RUN_TIME),
                ApplyMethod(light_indicator.foreground.set_fill,None,opacities[i])
            )

            if i == 0:
                # move a copy out of the thought bubble for comparison
                light_indicator_copy = light_indicator.copy()
                old_y = light_indicator_copy.get_center()[1]
                new_y = self.number_line.get_center()[1]
                self.play(
                    light_indicator_copy.shift,[0, new_y - old_y,0]
                )

<<<<<<< HEAD
        print "fast now"

        # quickly switch on off-screen light cones and increment indicator
        for (i,lc) in zip(range(NUM_VISIBLE_CONES,NUM_CONES),light_cones[NUM_VISIBLE_CONES:NUM_CONES]):
            print i
=======
        # quickly switch on off-screen light cones and increment indicator
        for (i,lc) in zip(range(NUM_VISIBLE_CONES,NUM_CONES),light_cones[NUM_VISIBLE_CONES:NUM_CONES]):
>>>>>>> a24738be
            indicator_start_time = 0.5 * (i+1) * FAST_SWITCH_ON_RUN_TIME/lc.radius * self.number_line.unit_size
            indicator_stop_time = indicator_start_time + FAST_INDICATOR_UPDATE_TIME
            indicator_rate_func = squish_rate_func(#smooth, 0.8, 0.9)
                smooth,indicator_start_time,indicator_stop_time)
            self.play(
                SwitchOn(lc, run_time = FAST_SWITCH_ON_RUN_TIME),
                ChangeDecimalToValue(light_indicator.reading,intensities[i],
                    rate_func = indicator_rate_func, run_time = FAST_SWITCH_ON_RUN_TIME),
                ApplyMethod(light_indicator.foreground.set_fill,None,opacities[i])
            )


        # show limit value in light indicator and an equals sign
        limit_reading = TexMobject("{\pi^2 \over 6}")
        limit_reading.move_to(light_indicator.reading)
<<<<<<< HEAD
        self.play(
            FadeOut(indicator.reading),
            FadeIn(limit_reading)
#            Transform(light_indicator.reading,limit_reading)
=======

        equals_sign = TexMobject("=")
        equals_sign.next_to(randy, UP)
        old_y = equals_sign.get_center()[1]
        new_y = euler_sum_above.get_center()[1]
        equals_sign.shift([0,new_y - old_y,0])

        self.play(
            FadeOut(light_indicator.reading),
            FadeIn(limit_reading),
            FadeIn(equals_sign),
>>>>>>> a24738be
        )

            

        self.wait()

        

class SingleLightHouseScene(PiCreatureScene):

    def construct(self):

        self.create_light_source_and_creature()



    def create_light_source_and_creature(self):

        SCREEN_SIZE = 3.0
        DISTANCE_FROM_LIGHTHOUSE = 10.0
        source_point = [-DISTANCE_FROM_LIGHTHOUSE/2,0,0]
        observer_point = [DISTANCE_FROM_LIGHTHOUSE/2,0,0]

        lighthouse = LightHouse()
        candle = Candle(
            opacity_function = inverse_quadratic(1,1),
<<<<<<< HEAD
            num_sectors = LIGHT_CONE_NUM_SECTORS,
            radius = 10
=======
            num_annuli = LIGHT_CONE_NUM_SECTORS,
            radius = 10,
            brightness = 1,
>>>>>>> a24738be
        )
        lighthouse.scale(2).next_to(source_point, DOWN, buff = 0)
        candle.move_to(source_point)
        morty = self.get_primary_pi_creature()
        morty.scale(0.5)
        morty.move_to(observer_point)
        self.add(lighthouse)
        self.play(
            SwitchOn(candle)
        )

        light_cone = LightCone(
            opacity_function = inverse_quadratic(1,1),
            num_sectors = LIGHT_CONE_NUM_SECTORS,
            radius = 10,
            brightness = 5,
        )
        light_cone.move_source_to(source_point)
        screen = Line([0,-1,0],[0,1,0])
        show_line_length(screen)

        screen.rotate_in_place(-TAU/6)
        show_line_length(screen)

        screen.next_to(morty, LEFT, buff = 1)
        
        light_screen = LightScreen(light_source = source_point,
            screen = screen, light_cone = light_cone)
        light_screen.screen.color = WHITE
        light_screen.screen.fill_opacity = 1
        light_screen.update_light_cone(light_cone)
<<<<<<< HEAD
        self.add(light_screen)
        # dim the light that misses the screen
        self.play(
            ApplyMethod(light_cone.set_intensity,0.3)
        )
=======
        # self.play(
        #     FadeIn(light_screen, run_time = 2),
        # # dim the light that misses the screen
        #     ApplyMethod(candle.set_brightness,0.3),
        #     ApplyMethod(light_screen.update_shadow,light_screen.shadow),
        #     FadeIn(light_cone),
        # )

>>>>>>> a24738be

        lc_updater = lambda lc: light_screen.update_light_cone(lc)
        sh_updater = lambda sh: light_screen.update_shadow(sh)

        ca1 = ContinualUpdateFromFunc(light_screen.light_cone,
           lc_updater)
        ca15 = ContinualUpdateFromFunc(light_screen,
           lc_updater)
        ca2 = ContinualUpdateFromFunc(light_screen.shadow,
           sh_updater)

        self.add(ca1, ca15, ca2)
        self.add_foreground_mobject(morty)

        pointing_screen_at_source = ApplyMethod(screen.rotate,TAU/6)
        #self.play(pointing_screen_at_source)
        #self.wait()

        arc_angle = light_cone.angle
        # draw arc arrows to show the opening angle
        angle_arc = Arc(radius = 5, start_angle = light_cone.start_angle,
            angle = light_cone.angle, tip_length = ARC_TIP_LENGTH)
        #angle_arc.add_tip(at_start = True, at_end = True)
        angle_arc.move_arc_center_to(source_point)
        
        self.add(angle_arc)

        angle_indicator = DecimalNumber(arc_angle/TAU*360,
            num_decimal_points = 0,
            unit = "^\\circ")
        angle_indicator.next_to(angle_arc,RIGHT)
        self.add_foreground_mobject(angle_indicator)

        angle_update_func = lambda x: light_cone.angle/TAU * 360
        ca3 = ContinualChangingDecimal(angle_indicator,angle_update_func)
        self.add(ca3)

        #ca4 = ContinualUpdateFromFunc(angle_arc,update_angle_arc)
        ca4 = AngleUpdater(angle_arc, light_screen.light_cone)
        self.add(ca4)

        rotating_screen = ApplyMethod(light_screen.screen.rotate, 
            TAU/8, run_time=1.5)
        #self.wait(2)
        rotating_screen_2 = ApplyMethod(light_screen.screen.rotate, 
            -TAU/4, run_time=3, rate_func = there_and_back)
        #self.wait(2)
        rotating_screen_3 = ApplyMethod(light_screen.screen.rotate, 
            TAU/8, run_time=1.5)

        #self.play(rotating_screen)
        #self.play(rotating_screen_2)
        #self.play(rotating_screen_3)
        
        #rotating_screen_back = ApplyMethod(light_screen.screen.rotate_in_place, -TAU/6) #, run_time=3, rate_func = wiggle)
        #self.play(rotating_screen_back)

        self.wait()



        # morph into Earth scene

        globe = Circle(radius = 3)
        globe.move_to([2,0,0])
        sun_position = [-100,0,0]
        self.play(
            #ApplyMethod(lighthouse.move_to,sun_position),
            #ApplyMethod(candle.move_to,sun_position),
            ApplyMethod(light_screen.move_source_to,sun_position),
            #FadeOut(angle_arc),
            #FadeOut(angle_indicator),
            #FadeIn(globe),
            #ApplyMethod(light_screen.move_to,[0,0,0]),
            #ApplyMethod(morty.move_to,[1,0,0])

        )






























<|MERGE_RESOLUTION|>--- conflicted
+++ resolved
@@ -42,13 +42,6 @@
 INDICATOR_UPDATE_TIME = 0.2
 FAST_INDICATOR_UPDATE_TIME = 0.1
 OPACITY_FOR_UNIT_INTENSITY = 0.2
-<<<<<<< HEAD
-SWITCH_ON_RUN_TIME = 2.0
-FAST_SWITCH_ON_RUN_TIME = 0.1
-LIGHT_CONE_NUM_SECTORS = 10
-NUM_CONES = 10
-NUM_VISIBLE_CONES = 6
-=======
 SWITCH_ON_RUN_TIME = 2.5
 FAST_SWITCH_ON_RUN_TIME = 0.1
 LIGHT_CONE_NUM_SECTORS = 30
@@ -81,7 +74,6 @@
         new_arc.move_arc_center_to(self.source_point)
         self.angle_arc.points = new_arc.points
         self.angle_arc.add_tip(tip_length = ARC_TIP_LENGTH, at_start = True, at_end = True)
->>>>>>> a24738be
 
 
 
@@ -618,12 +610,7 @@
 
 
         euler_sum_above = TexMobject("1", "+", "{1\over 4}", 
-<<<<<<< HEAD
-            "+", "{1\over 9}", "+", "{1\over 16}", "+", "{1\over 25 }", "+", "{1\over 36}")
-        euler_sum_above.fill_color = YELLOW
-=======
             "+", "{1\over 9}", "+", "{1\over 16}", "+", "{1\over 25}", "+", "{1\over 36}")
->>>>>>> a24738be
 
         for (i,term) in zip(range(len(euler_sum_above)),euler_sum_above):
             #horizontal alignment with tick marks
@@ -632,11 +619,7 @@
             old_y = term.get_center()[1]
             new_y = light_indicator.get_center()[1]
             term.shift([0,new_y - old_y,0])
-<<<<<<< HEAD
-
-=======
             
->>>>>>> a24738be
 
 
         for i in range(1,NUM_CONES+1):
@@ -667,12 +650,7 @@
 
         # slowly switch on visible light cones and increment indicator
         for (i,lc) in zip(range(NUM_VISIBLE_CONES),light_cones[:NUM_VISIBLE_CONES]):
-<<<<<<< HEAD
-            print i
-            indicator_start_time = 0.5 * (i+1) * SWITCH_ON_RUN_TIME/lc.radius * self.number_line.unit_size
-=======
             indicator_start_time = 0.4 * (i+1) * SWITCH_ON_RUN_TIME/lc.radius * self.number_line.unit_size
->>>>>>> a24738be
             indicator_stop_time = indicator_start_time + INDICATOR_UPDATE_TIME
             indicator_rate_func = squish_rate_func(
                 smooth,indicator_start_time,indicator_stop_time)
@@ -696,16 +674,8 @@
                     light_indicator_copy.shift,[0, new_y - old_y,0]
                 )
 
-<<<<<<< HEAD
-        print "fast now"
-
         # quickly switch on off-screen light cones and increment indicator
         for (i,lc) in zip(range(NUM_VISIBLE_CONES,NUM_CONES),light_cones[NUM_VISIBLE_CONES:NUM_CONES]):
-            print i
-=======
-        # quickly switch on off-screen light cones and increment indicator
-        for (i,lc) in zip(range(NUM_VISIBLE_CONES,NUM_CONES),light_cones[NUM_VISIBLE_CONES:NUM_CONES]):
->>>>>>> a24738be
             indicator_start_time = 0.5 * (i+1) * FAST_SWITCH_ON_RUN_TIME/lc.radius * self.number_line.unit_size
             indicator_stop_time = indicator_start_time + FAST_INDICATOR_UPDATE_TIME
             indicator_rate_func = squish_rate_func(#smooth, 0.8, 0.9)
@@ -721,12 +691,6 @@
         # show limit value in light indicator and an equals sign
         limit_reading = TexMobject("{\pi^2 \over 6}")
         limit_reading.move_to(light_indicator.reading)
-<<<<<<< HEAD
-        self.play(
-            FadeOut(indicator.reading),
-            FadeIn(limit_reading)
-#            Transform(light_indicator.reading,limit_reading)
-=======
 
         equals_sign = TexMobject("=")
         equals_sign.next_to(randy, UP)
@@ -738,7 +702,6 @@
             FadeOut(light_indicator.reading),
             FadeIn(limit_reading),
             FadeIn(equals_sign),
->>>>>>> a24738be
         )
 
             
@@ -765,14 +728,9 @@
         lighthouse = LightHouse()
         candle = Candle(
             opacity_function = inverse_quadratic(1,1),
-<<<<<<< HEAD
-            num_sectors = LIGHT_CONE_NUM_SECTORS,
-            radius = 10
-=======
             num_annuli = LIGHT_CONE_NUM_SECTORS,
             radius = 10,
             brightness = 1,
->>>>>>> a24738be
         )
         lighthouse.scale(2).next_to(source_point, DOWN, buff = 0)
         candle.move_to(source_point)
@@ -804,13 +762,6 @@
         light_screen.screen.color = WHITE
         light_screen.screen.fill_opacity = 1
         light_screen.update_light_cone(light_cone)
-<<<<<<< HEAD
-        self.add(light_screen)
-        # dim the light that misses the screen
-        self.play(
-            ApplyMethod(light_cone.set_intensity,0.3)
-        )
-=======
         # self.play(
         #     FadeIn(light_screen, run_time = 2),
         # # dim the light that misses the screen
@@ -819,7 +770,6 @@
         #     FadeIn(light_cone),
         # )
 
->>>>>>> a24738be
 
         lc_updater = lambda lc: light_screen.update_light_cone(lc)
         sh_updater = lambda sh: light_screen.update_shadow(sh)
