from helpers import *

from mobject.tex_mobject import TexMobject
from mobject import Mobject
from mobject.image_mobject import ImageMobject
from mobject.vectorized_mobject import *

from animation.animation import Animation
from animation.transform import *
from animation.simple_animations import *
from animation.compositions import *
from animation.playground import *
from animation.continual_animation import *
from topics.geometry import *
from topics.characters import *
from topics.functions import *
from topics.fractals import *
from topics.number_line import *
from topics.combinatorics import *
from topics.numerals import *
from topics.three_dimensions import *
from topics.objects import *
from topics.probability import *
from topics.complex_numbers import *
from scene import Scene
from scene.reconfigurable_scene import ReconfigurableScene
from scene.zoomed_scene import *
from camera import *
from mobject.svg_mobject import *
from mobject.tex_mobject import *
from topics.graph_scene import *

import mpmath
mpmath.mp.dps = 7

# Useful constants to play around with
UL = UP + LEFT
UR = UP + RIGHT
DL = DOWN + LEFT
DR = DOWN + RIGHT
standard_rect = np.array([UL, UR, DR, DL])

# Used in EquationSolver2d, and a few other places
border_stroke_width = 10

# Used for clockwise circling in some scenes
cw_circle = Circle(color = WHITE).stretch(-1, 0)

# Used when walker animations are on black backgrounds, in EquationSolver2d and PiWalker
WALKER_LIGHT_COLOR = DARK_GREY

ODOMETER_RADIUS = 1.5
ODOMETER_STROKE_WIDTH = 20

# TODO/WARNING: There's a lot of refactoring and cleanup to be done in this code,
# (and it will be done, but first I'll figure out what I'm doing with all this...)
# -SR

# This turns counterclockwise revs into their color. Beware, we use CCW angles 
# in all display code, but generally think in this video's script in terms of 
# CW angles
def rev_to_rgba(alpha):
    alpha = (0.5 - alpha) % 1 # For convenience, to go CW from red on left instead of CCW from right
    # 0 is red, 1/6 is yellow, 1/3 is green, 2/3 is blue
    hue_list = [0, 0.5/6.0, 1/6.0, 1.1/6.0, 2/6.0, 3/6.0, 4/6.0, 5/6.0]
    num_hues = len(hue_list)
    start_index = int(np.floor(num_hues * alpha)) % num_hues
    end_index = (start_index + 1) % num_hues
    beta = (alpha % (1.0/num_hues)) * num_hues

    start_hue = hue_list[start_index]
    end_hue = hue_list[end_index]
    if end_hue < start_hue:
        end_hue = end_hue + 1
    hue = interpolate(start_hue, end_hue, beta)

    return color_to_rgba(Color(hue = hue, saturation = 1, luminance = 0.5))

    # alpha = alpha % 1
    # colors = colorslist
    # num_colors = len(colors)
    # beta = (alpha % (1.0/num_colors)) * num_colors
    # start_index = int(np.floor(num_colors * alpha)) % num_colors
    # end_index = (start_index + 1) % num_colors

    # return interpolate(colors[start_index], colors[end_index], beta)

def rev_to_color(alpha):
    return rgba_to_color(rev_to_rgba(alpha))

def point_to_rev((x, y), allow_origin = False):
    # Warning: np.arctan2 would happily discontinuously returns the value 0 for (0, 0), due to 
    # design choices in the underlying atan2 library call, but for our purposes, this is 
    # illegitimate, and all winding number calculations must be set up to avoid this
    if not(allow_origin) and (x, y) == (0, 0):
        print "Error! Angle of (0, 0) computed!"
        return
    return fdiv(np.arctan2(y, x), TAU)

def point_to_size((x, y)):
    return np.sqrt(x**2 + y**2)

# rescaled_size goes from 0 to 1 as size goes from 0 to infinity
# The exact method is arbitrarily chosen to make pleasing color map
# brightness levels
def point_to_rescaled_size(p):
    base_size = point_to_size(p)

    return np.sqrt(fdiv(base_size, base_size + 1))

def point_to_rgba(point):
    rev = point_to_rev(point, allow_origin = True)
    rgba = rev_to_rgba(rev)
    rescaled_size = point_to_rescaled_size(point)
    return rgba * [rescaled_size, rescaled_size, rescaled_size, 1] # Preserve alpha

positive_color = rev_to_color(0)
negative_color = rev_to_color(0.5)
neutral_color = rev_to_color(0.25)
        
class EquationSolver1d(GraphScene, ZoomedScene):
    CONFIG = {
    "camera_config" : 
        {
            "use_z_coordinate_for_display_order": True,
        },
    "func" : lambda x : x,
    "targetX" : 0,
    "targetY" : 0,
    "initial_lower_x" : 0,
    "initial_upper_x" : 10,
    "num_iterations" : 10,
    "iteration_at_which_to_start_zoom" : None,
    "graph_label" : None,
    "show_target_line" : True,
    "base_line_y" : 0, # The y coordinate at which to draw our x guesses
    "show_y_as_deviation" : False, # Displays y-values as deviations from target,
    }

    def drawGraph(self):
        self.setup_axes()
        self.graph = self.get_graph(self.func)
        self.add(self.graph)

        if self.graph_label != None:
            curve_label = self.get_graph_label(self.graph, self.graph_label, 
                x_val = 4, direction = LEFT)
            curve_label.shift(LEFT)
            self.add(curve_label)
        
        if self.show_target_line:
            target_line_object = DashedLine(
                self.coords_to_point(self.x_min, self.targetY), 
                self.coords_to_point(self.x_max, self.targetY),
                dashed_segment_length = 0.1)
            self.add(target_line_object)

            target_label_num = 0 if self.show_y_as_deviation else self.targetY
            target_line_label = TexMobject("y = " + str(target_label_num))
            target_line_label.next_to(target_line_object.get_left(), UP + RIGHT)
            self.add(target_line_label)

        self.wait() # Give us time to appreciate the graph

        if self.show_target_line:
            self.play(FadeOut(target_line_label)) # Reduce clutter

        print "For reference, graphOrigin: ", self.coords_to_point(0, 0)
        print "targetYPoint: ", self.coords_to_point(0, self.targetY)

    # This is a mess right now (first major animation coded), 
    # but it works; can be refactored later or never
    def solveEquation(self):
        # Under special conditions, used in GuaranteedZeroScene, we let the 
        # "lower" guesses actually be too high, or vice versa, and color 
        # everything accordingly

        def color_by_comparison(val, ref):
            if val > ref:
                return positive_color
            elif val < ref:
                return negative_color
            else:
                return neutral_color

        lower_color = color_by_comparison(self.func(self.initial_lower_x), self.targetY)
        upper_color = color_by_comparison(self.func(self.initial_upper_x), self.targetY)

        if self.show_y_as_deviation:
            y_bias = -self.targetY
        else:
            y_bias = 0

        startBrace = TexMobject("|", stroke_width = 10) #TexMobject("[") # Not using [ and ] because they end up crossing over 
        startBrace.set_color(lower_color)
        endBrace = startBrace.copy().stretch(-1, 0)
        endBrace.set_color(upper_color)
        genericBraces = Group(startBrace, endBrace)
        #genericBraces.scale(1.5)

        leftBrace = startBrace.copy()
        rightBrace = endBrace.copy()
        xBraces = Group(leftBrace, rightBrace)

        downBrace = startBrace.copy()
        upBrace = endBrace.copy()
        yBraces = Group(downBrace, upBrace)
        yBraces.rotate(TAU/4)

        lowerX = self.initial_lower_x
        lowerY = self.func(lowerX)
        upperX = self.initial_upper_x
        upperY = self.func(upperX)

        leftBrace.move_to(self.coords_to_point(lowerX, self.base_line_y)) #, aligned_edge = RIGHT)
        leftBraceLabel = DecimalNumber(lowerX)
        leftBraceLabel.next_to(leftBrace, DOWN + LEFT, buff = SMALL_BUFF)
        leftBraceLabelAnimation = ContinualChangingDecimal(leftBraceLabel, 
            lambda alpha : self.point_to_coords(leftBrace.get_center())[0],
            tracked_mobject = leftBrace)
        
        rightBrace.move_to(self.coords_to_point(upperX, self.base_line_y)) #, aligned_edge = LEFT)
        rightBraceLabel = DecimalNumber(upperX)
        rightBraceLabel.next_to(rightBrace, DOWN + RIGHT, buff = SMALL_BUFF)
        rightBraceLabelAnimation = ContinualChangingDecimal(rightBraceLabel, 
            lambda alpha : self.point_to_coords(rightBrace.get_center())[0],
            tracked_mobject = rightBrace)

        downBrace.move_to(self.coords_to_point(0, lowerY)) #, aligned_edge = UP)
        downBraceLabel = DecimalNumber(lowerY)
        downBraceLabel.next_to(downBrace, LEFT + DOWN, buff = SMALL_BUFF)
        downBraceLabelAnimation = ContinualChangingDecimal(downBraceLabel, 
            lambda alpha : self.point_to_coords(downBrace.get_center())[1] + y_bias,
            tracked_mobject = downBrace)
        
        upBrace.move_to(self.coords_to_point(0, upperY)) #, aligned_edge = DOWN)
        upBraceLabel = DecimalNumber(upperY)
        upBraceLabel.next_to(upBrace, LEFT + UP, buff = SMALL_BUFF)
        upBraceLabelAnimation = ContinualChangingDecimal(upBraceLabel, 
            lambda alpha : self.point_to_coords(upBrace.get_center())[1] + y_bias,
            tracked_mobject = upBrace)

        lowerDotPoint = self.input_to_graph_point(lowerX, self.graph)
        lowerDotXPoint = self.coords_to_point(lowerX, self.base_line_y)
        lowerDotYPoint = self.coords_to_point(0, self.func(lowerX))
        lowerDot = Dot(lowerDotPoint + OUT, color = lower_color)
        upperDotPoint = self.input_to_graph_point(upperX, self.graph)
        upperDot = Dot(upperDotPoint + OUT, color = upper_color)
        upperDotXPoint = self.coords_to_point(upperX, self.base_line_y)
        upperDotYPoint = self.coords_to_point(0, self.func(upperX))

        lowerXLine = Line(lowerDotXPoint, lowerDotPoint, color = lower_color)
        upperXLine = Line(upperDotXPoint, upperDotPoint, color = upper_color)
        lowerYLine = Line(lowerDotPoint, lowerDotYPoint, color = lower_color)
        upperYLine = Line(upperDotPoint, upperDotYPoint, color = upper_color)

        x_guess_line = Line(lowerDotXPoint, upperDotXPoint, color = WHITE, stroke_width = 10)
        

        lowerGroup = Group(
            lowerDot, 
            leftBrace, downBrace,
            lowerXLine, lowerYLine,
            x_guess_line
        )
        
        upperGroup = Group(
            upperDot, 
            rightBrace, upBrace,
            upperXLine, upperYLine,
            x_guess_line
        )

        initialLowerXDot = Dot(lowerDotXPoint + OUT, color = lower_color)
        initialUpperXDot = Dot(upperDotXPoint + OUT, color = upper_color)
        initialLowerYDot = Dot(lowerDotYPoint + OUT, color = lower_color)
        initialUpperYDot = Dot(upperDotYPoint + OUT, color = upper_color)

        # All the initial adds and ShowCreations are here now:
        self.play(FadeIn(initialLowerXDot), FadeIn(leftBrace), FadeIn(leftBraceLabel))
        self.add_foreground_mobjects(initialLowerXDot, leftBrace)
        self.add(leftBraceLabelAnimation)
        self.play(ShowCreation(lowerXLine))
        self.add_foreground_mobject(lowerDot)
        self.play(ShowCreation(lowerYLine))
        self.play(FadeIn(initialLowerYDot), FadeIn(downBrace), FadeIn(downBraceLabel))
        self.add_foreground_mobjects(initialLowerYDot, downBrace)
        self.add(downBraceLabelAnimation)

        self.wait()

        self.play(FadeIn(initialUpperXDot), FadeIn(rightBrace), FadeIn(rightBraceLabel))
        self.add_foreground_mobjects(initialUpperXDot, rightBrace)
        self.add(rightBraceLabelAnimation)
        self.play(ShowCreation(upperXLine))
        self.add_foreground_mobject(upperDot)
        self.play(ShowCreation(upperYLine))
        self.play(FadeIn(initialUpperYDot), FadeIn(upBrace), FadeIn(upBraceLabel))
        self.add_foreground_mobjects(initialUpperYDot, upBrace)
        self.add(upBraceLabelAnimation)

        self.wait()

        self.play(FadeIn(x_guess_line))

        self.wait()

        for i in range(self.num_iterations):
            if i == self.iteration_at_which_to_start_zoom:
                self.activate_zooming()
                self.little_rectangle.move_to(
                    self.coords_to_point(self.targetX, self.targetY))
                inverseZoomFactor = 1/float(self.zoom_factor)
                self.play(
                    lowerDot.scale_in_place, inverseZoomFactor,
                    upperDot.scale_in_place, inverseZoomFactor)


            def makeUpdater(xAtStart, fixed_guess_x):
                def updater(group, alpha):
                    dot, xBrace, yBrace, xLine, yLine, guess_line = group
                    newX = interpolate(xAtStart, midX, alpha)
                    newY = self.func(newX)
                    graphPoint = self.input_to_graph_point(newX, 
                            self.graph)
                    dot.move_to(graphPoint)
                    xAxisPoint = self.coords_to_point(newX, self.base_line_y)
                    xBrace.move_to(xAxisPoint)
                    yAxisPoint = self.coords_to_point(0, newY)
                    yBrace.move_to(yAxisPoint)
                    xLine.put_start_and_end_on(xAxisPoint, graphPoint)
                    yLine.put_start_and_end_on(yAxisPoint, graphPoint)
                    fixed_guess_point = self.coords_to_point(fixed_guess_x, self.base_line_y)
                    guess_line.put_start_and_end_on(xAxisPoint, fixed_guess_point)
                    return group
                return updater

            midX = (lowerX + upperX)/float(2)
            midY = self.func(midX)

            # If we run with an interval whose endpoints start off with same sign,
            # then nothing after this branching can be trusted to do anything reasonable
            # in terms of picking branches or assigning colors
            in_negative_branch = midY < self.targetY
            sign_color = negative_color if in_negative_branch else positive_color

            midCoords = self.coords_to_point(midX, midY)
            midColor = neutral_color
            # Hm... even the z buffer isn't helping keep this above x_guess_line

            midXBrace = startBrace.copy() # Had start and endBrace been asymmetric, we'd do something different here
            midXBrace.set_color(midColor)
            midXBrace.move_to(self.coords_to_point(midX, self.base_line_y) + OUT)

            # We only actually add this much later
            midXPoint = Dot(self.coords_to_point(midX, self.base_line_y) + OUT, color = sign_color)

            x_guess_label_caption = TextMobject("New guess: x = ", fill_color = midColor)
            x_guess_label_num = DecimalNumber(midX, fill_color = midColor)
            x_guess_label_num.move_to(0.9 * SPACE_HEIGHT * DOWN)
            x_guess_label_caption.next_to(x_guess_label_num, LEFT)
            x_guess_label = Group(x_guess_label_caption, x_guess_label_num)
            y_guess_label_caption = TextMobject(", y = ", fill_color = midColor)
            y_guess_label_num = DecimalNumber(midY, fill_color = sign_color)
            y_guess_label_caption.next_to(x_guess_label_num, RIGHT)
            y_guess_label_num.next_to(y_guess_label_caption, RIGHT)
            y_guess_label = Group(y_guess_label_caption, y_guess_label_num)
            guess_labels = Group(x_guess_label, y_guess_label)

            self.play(
                ReplacementTransform(leftBrace.copy(), midXBrace),
                ReplacementTransform(rightBrace.copy(), midXBrace),
                FadeIn(x_guess_label))

            self.add_foreground_mobject(midXBrace)

            midXLine = DashedLine(
                self.coords_to_point(midX, self.base_line_y), 
                midCoords, 
                color = midColor
            )
            self.play(ShowCreation(midXLine))
            midDot = Dot(midCoords, color = sign_color)
            if(self.iteration_at_which_to_start_zoom != None and 
                i >= self.iteration_at_which_to_start_zoom):
                midDot.scale_in_place(inverseZoomFactor)
            self.add(midDot)
            midYLine = DashedLine(midCoords, self.coords_to_point(0, midY), color = sign_color)
            self.play(
                ShowCreation(midYLine), 
                FadeIn(y_guess_label),
                ApplyMethod(midXBrace.set_color, sign_color),
                ApplyMethod(midXLine.set_color, sign_color),
                run_time = 0.25
            )
            midYPoint = Dot(self.coords_to_point(0, midY), color = sign_color)
            self.add(midXPoint, midYPoint)

            if in_negative_branch:
                self.play(
                    UpdateFromAlphaFunc(lowerGroup, 
                        makeUpdater(lowerX, 
                            fixed_guess_x = upperX
                        )
                    ),
                    FadeOut(guess_labels),
                )
                lowerX = midX
                lowerY = midY

            else:
                self.play(
                    UpdateFromAlphaFunc(upperGroup, 
                        makeUpdater(upperX, 
                            fixed_guess_x = lowerX
                        )
                    ),
                    FadeOut(guess_labels),
                )
                upperX = midX
                upperY = midY
            #mid_group = Group(midXLine, midDot, midYLine) Removing groups doesn't flatten as expected?
            self.remove(midXLine, midDot, midYLine, midXBrace)

        self.wait()

    def construct(self):
        self.drawGraph()
        self.solveEquation()

# Returns the value with the same fractional component as x, closest to m
def resit_near(x, m):
    frac_diff = (x - m) % 1
    if frac_diff > 0.5:
        frac_diff -= 1
    return m + frac_diff

# TODO?: Perhaps use modulus of (uniform) continuity instead of num_checkpoints, calculating 
# latter as needed from former?
def make_alpha_winder(func, start, end, num_checkpoints):
    check_points = [None for i in range(num_checkpoints)]
    check_points[0] = func(start)
    step_size = fdiv(end - start, num_checkpoints)
    for i in range(num_checkpoints - 1):
        check_points[i + 1] = \
        resit_near(
            func(start + (i + 1) * step_size),
            check_points[i])
    def return_func(alpha):
        index = clamp(0, num_checkpoints - 1, int(alpha * num_checkpoints))
        x = interpolate(start, end, alpha)
        return resit_near(func(x), check_points[index])
    return return_func

def split_interval((a, b)):
    mid = (a + b)/2.0
    return ((a, mid), (mid, b))

# I am surely reinventing some wheel here, but what's done is done...
class RectangleData():
    def __init__(self, x_interval, y_interval):
        self.rect = (x_interval, y_interval)

    def get_top_left(self):
        return np.array((self.rect[0][0], self.rect[1][1]))

    def get_top_right(self):
        return np.array((self.rect[0][1], self.rect[1][1]))

    def get_bottom_right(self):
        return np.array((self.rect[0][1], self.rect[1][0]))

    def get_bottom_left(self):
        return np.array((self.rect[0][0], self.rect[1][0]))

    def get_top(self):
        return (self.get_top_left(), self.get_top_right())

    def get_right(self):
        return (self.get_top_right(), self.get_bottom_right())

    def get_bottom(self):
        return (self.get_bottom_right(), self.get_bottom_left())

    def get_left(self):
        return (self.get_bottom_left(), self.get_top_left())

    def splits_on_dim(self, dim):
        x_interval = self.rect[0]
        y_interval = self.rect[1]

        # TODO: Can refactor the following; will do later
        if dim == 0:
            return_data = [RectangleData(new_interval, y_interval) for new_interval in split_interval(x_interval)]
        elif dim == 1:
            return_data = [RectangleData(x_interval, new_interval) for new_interval in split_interval(y_interval)[::-1]]        
        else: 
            print "RectangleData.splits_on_dim passed illegitimate dimension!"

        return tuple(return_data)

    def split_line_on_dim(self, dim):
        x_interval = self.rect[0]
        y_interval = self.rect[1]

        if dim == 0:
            sides = (self.get_top(), self.get_bottom())
        elif dim == 1:
            sides = (self.get_left(), self.get_right())
        else:
            print "RectangleData.split_line_on_dim passed illegitimate dimension!"

        return tuple([mid(x, y) for (x, y) in sides])

# The various inconsistent choices of what datatype to use where are a bit of a mess,
# but I'm more keen to rush this video out now than to sort this out.

def complex_to_pair(c):
    return np.array((c.real, c.imag))

def plane_func_from_complex_func(f):
    return lambda (x, y) : complex_to_pair(f(complex(x,y)))

def point3d_func_from_plane_func(f):
    def g((x, y, z)):
        f_val = f((x, y))
        return np.array((f_val[0], f_val[1], 0))
    return g

def point3d_func_from_complex_func(f):
    return point3d_func_from_plane_func(plane_func_from_complex_func(f))

def plane_zeta((x, y)):
    CLAMP_SIZE = 1000
    z = complex(x, y)
    try:
        answer = mpmath.zeta(z)
    except ValueError:
        return (CLAMP_SIZE, 0)
    if abs(answer) > CLAMP_SIZE:
        answer = answer/abs(answer) * CLAMP_SIZE
    return (float(answer.real), float(answer.imag))

def rescaled_plane_zeta((x, y)):
    return plane_zeta((x/SPACE_WIDTH, 8*y))

# Returns a function from 2-ples to 2-ples
# This function is specified by a list of (x, y, z) tuples, 
# and has winding number z (or total of all specified z) around each (x, y)
#
# Can also pass in (x, y) tuples, interpreted as (x, y, 1)
def plane_func_by_wind_spec(*specs):
    def embiggen(p):
        if len(p) == 3:
            return p
        elif len(p) == 2:
            return (p[0], p[1], 1)
        else:
            print "Error in plane_func_by_wind_spec embiggen!"
    specs = map(embiggen, specs)

    pos_specs = filter(lambda (x, y, z) : z > 0, specs)
    neg_specs = filter(lambda (x, y, z) : z < 0, specs)

    neg_specs_made_pos = map (lambda (x, y, z) : (x, y, -z), neg_specs)

    def poly(c, root_specs):
        return np.prod([(c - complex(x, y))**z for (x, y, z) in root_specs])

    def complex_func(c):
        return poly(c, pos_specs) * np.conjugate(poly(c, neg_specs_made_pos))
    
    return plane_func_from_complex_func(complex_func)

def scale_func(func, scale_factor):
    return lambda x : func(x) * scale_factor

# Used in Initial2dFunc scenes, VectorField scene, and ExamplePlaneFunc
example_plane_func_spec = [(-3, -1.3, 2), (0.1, 0.2, 1), (2.8, -2, -1)]
example_plane_func = plane_func_by_wind_spec(*example_plane_func_spec)

empty_animation = EmptyAnimation()

class WalkerAnimation(Animation):
    CONFIG = {
        "walk_func" : None, # Must be initialized to use
        "remover" : True,
        "rate_func" : None,
        "coords_to_point" : None
    }

    def __init__(self, walk_func, val_func, coords_to_point, 
        show_arrows = True, scale_arrows = False,
        **kwargs):
        self.walk_func = walk_func
        self.val_func = val_func
        self.coords_to_point = coords_to_point
        self.compound_walker = VGroup()
        self.show_arrows = show_arrows
        self.scale_arrows = scale_arrows

        if "walker_stroke_color" in kwargs:
            walker_stroke_color = kwargs["walker_stroke_color"]
        else:
            walker_stroke_color = BLACK

        base_walker = Dot().scale(5 * 0.35).set_stroke(walker_stroke_color, 2) # PiCreature().scale(0.8 * 0.35)
        self.compound_walker.walker = base_walker
        if show_arrows:
            self.compound_walker.arrow = Arrow(ORIGIN, 0.5 * RIGHT, buff = 0)
            self.compound_walker.arrow.match_style(self.compound_walker.walker)
        self.compound_walker.digest_mobject_attrs()
        Animation.__init__(self, self.compound_walker, **kwargs)

    # Perhaps abstract this out into an "Animation updating from original object" class
    def update_submobject(self, submobject, starting_submobject, alpha):
        submobject.points = np.array(starting_submobject.points)

    def update_mobject(self, alpha):
        Animation.update_mobject(self, alpha)
        cur_x, cur_y = cur_coords = self.walk_func(alpha)
        cur_point = self.coords_to_point(cur_x, cur_y)
        self.mobject.shift(cur_point - self.mobject.walker.get_center())
        val = self.val_func(cur_coords)
        rev = point_to_rev(val)
        self.mobject.walker.set_fill(rev_to_color(rev))
        if self.show_arrows:
            self.mobject.arrow.set_fill(rev_to_color(rev))
            self.mobject.arrow.rotate(
                rev * TAU, 
                about_point = self.mobject.arrow.get_start()
            )

            if self.scale_arrows:
                size = point_to_rescaled_size(val)
                self.mobject.arrow.scale(
                    size * 0.3, # Hack constant; we barely use this feature right now
                    about_point = self.mobject.arrow.get_start()
                )

def walker_animation_with_display(
    walk_func, 
    val_func, 
    coords_to_point, 
    number_update_func = None,
    show_arrows = True,
    scale_arrows = False,
    **kwargs
    ):
    
    walker_anim = WalkerAnimation(
        walk_func = walk_func, 
        val_func = val_func, 
        coords_to_point = coords_to_point,
        show_arrows = show_arrows,
        scale_arrows = scale_arrows,
        **kwargs)
    walker = walker_anim.compound_walker.walker

    if number_update_func != None:
        display = DecimalNumber(0, 
            num_decimal_points = 1, 
            fill_color = WHITE,
            include_background_rectangle = True)
        display.background_rectangle.fill_opacity = 0.5
        display.background_rectangle.fill_color = GREY
        display.background_rectangle.scale(1.2)
        displaycement = 0.5 * DOWN # How about that pun, eh?
        display.move_to(walker.get_center() + displaycement)
        display_anim = ChangingDecimal(display, 
            number_update_func, 
            tracked_mobject = walker_anim.compound_walker.walker,
            **kwargs)
        anim_group = AnimationGroup(walker_anim, display_anim, rate_func = None)
        return anim_group
    else:
        return walker_anim

def LinearWalker(
    start_coords, 
    end_coords, 
    coords_to_point, 
    val_func, 
    number_update_func = None, 
    show_arrows = True,
    scale_arrows = False,
    **kwargs
    ):
    walk_func = lambda alpha : interpolate(start_coords, end_coords, alpha)
    return walker_animation_with_display(
        walk_func = walk_func, 
        coords_to_point = coords_to_point, 
        val_func = val_func,
        number_update_func = number_update_func,
        show_arrows = show_arrows,
        scale_arrows = scale_arrows,
        **kwargs)

class ColorMappedByFuncScene(Scene):
    CONFIG = {
        "func" : lambda p : p,
        "num_plane" : NumberPlane(),
        "show_num_plane" : True,

        "show_output" : False,

        "hide_background" : False #Background used for color mapped objects, not as background
    }

    def short_path_to_long_path(self, filename_with_ext):
        return os.path.join(
            self.output_directory, "images", 
            filename_with_ext
        )

    def setup(self):
        # The composition of input_to_pos and pos_to_color 
        # is to be equal to func (which turns inputs into colors)
        # However, depending on whether we are showing input or output (via a MappingCamera),
        # we color the background using either func or the identity map
        if self.show_output:
            self.input_to_pos_func = self.func
            self.pos_to_color_func = lambda p : p
        else:
            self.input_to_pos_func = lambda p : p
            self.pos_to_color_func = self.func

        self.pixel_pos_to_color_func = lambda (x, y) : self.pos_to_color_func(
            self.num_plane.point_to_coords_cheap(np.array([x, y, 0]))
        )

        jitter_val = 0.1
        line_coords = np.linspace(-10, 10) + jitter_val
        func_hash_points = it.product(line_coords, line_coords)
        def mini_hasher(p):
            rgba = point_to_rgba(self.pixel_pos_to_color_func(p))
            if rgba[3] != 1.0:
                print "Warning! point_to_rgba assigns fractional alpha", rgba[3]
            return tuple(rgba)
        to_hash = tuple(mini_hasher(p) for p in func_hash_points)
        func_hash = hash(to_hash)
        # We hash just based on output image
        # Thus, multiple scenes with same output image can re-use it
        # without recomputation
        full_hash = hash((func_hash, self.camera.pixel_shape))
        self.background_image_file = self.short_path_to_long_path(
            "color_mapped_bg_hash_" + str(full_hash) + ".png"
        )
        self.in_background_pass = not os.path.exists(self.background_image_file)

        print "Background file: " + self.background_image_file
        if self.in_background_pass:
            print "The background file does not exist yet; this will be a background creation + video pass"
        else:
            print "The background file already exists; this will only be a video pass"

    def construct(self):
        if self.in_background_pass:
            self.camera.set_background_from_func(
                lambda (x, y): point_to_rgba(
                    self.pixel_pos_to_color_func(
                        (x, y)
                    )
                )
            )
            self.save_image(self.background_image_file, mode = "RGBA")

        if self.hide_background:
            # Clearing background
            self.camera.background_image = None
        else:
            # Even if we just computed the background, we switch to the file now
            self.camera.background_image = self.background_image_file
        self.camera.init_background()

        if self.show_num_plane:
            self.num_plane.fade()
            self.add(self.num_plane)

class PureColorMap(ColorMappedByFuncScene):
    CONFIG = {
        "show_num_plane" : False
    }

    def construct(self):
        ColorMappedByFuncScene.construct(self)
        self.wait()

# This sets self.background_image_file, but does not display it as the background
class ColorMappedObjectsScene(ColorMappedByFuncScene):
    CONFIG = {
        "show_num_plane" : False,
        "hide_background" : True,
    }

class PiWalker(ColorMappedByFuncScene):
    CONFIG = {
        "walk_coords" : [],
        "step_run_time" : 1,
        "scale_arrows" : False,
        "display_wind" : True,
        "display_size" : False,
        "display_odometer" : False,
        "color_foreground_not_background" : False,
        "show_num_plane" : False,
        "draw_lines" : True,
        "num_checkpoints" : 10,
    }

    def construct(self):
        ColorMappedByFuncScene.construct(self)

        if self.color_foreground_not_background or self.display_odometer:
            # Clear background
            self.camera.background_image = None
            self.camera.init_background()

        num_plane = self.num_plane

        walk_coords = self.walk_coords
        points = [num_plane.coords_to_point(x, y) for x, y in walk_coords]
        polygon = Polygon(*points, color = WHITE)
        if self.color_foreground_not_background:
            polygon.stroke_width = border_stroke_width
            polygon.color_using_background_image(self.background_image_file)
        total_run_time = len(points) * self.step_run_time
        polygon_anim = ShowCreation(polygon, run_time = total_run_time, rate_func = None)
        walker_anim = empty_animation

        start_wind = 0
        for i in range(len(walk_coords)):
            start_coords = walk_coords[i]
            end_coords = walk_coords[(i + 1) % len(walk_coords)]
            
            # We need to do this roundabout default argument thing to get the closure we want,
            # so the next iteration changing start_coords, end_coords doesn't change this closure
            val_alpha_func = lambda a, start_coords = start_coords, end_coords = end_coords : self.func(interpolate(start_coords, end_coords, a))

            if self.display_wind:
                clockwise_val_func = lambda p : -point_to_rev(self.func(p))
                alpha_winder = make_alpha_winder(clockwise_val_func, start_coords, end_coords, self.num_checkpoints)
                number_update_func = lambda alpha, alpha_winder = alpha_winder, start_wind = start_wind: alpha_winder(alpha) - alpha_winder(0) + start_wind
                start_wind = number_update_func(1)
            elif self.display_size:
                # We need to do this roundabout default argument thing to get the closure we want,
                # so the next iteration changing val_alpha_func doesn't change this closure
                number_update_func = lambda a, val_alpha_func = val_alpha_func : point_to_rescaled_size(val_alpha_func(a)) # We only use this for diagnostics
            else:
                number_update_func = None

            new_anim = LinearWalker(
                start_coords = start_coords, 
                end_coords = end_coords,
                coords_to_point = num_plane.coords_to_point,
                val_func = self.func,
                remover = (i < len(walk_coords) - 1),
                show_arrows = not self.show_output,
                scale_arrows = self.scale_arrows,
                number_update_func = number_update_func,
                run_time = self.step_run_time,
                walker_stroke_color = WALKER_LIGHT_COLOR if self.color_foreground_not_background else BLACK
            )

            if self.display_odometer:
                # Discard above animation and show an odometer instead

                # We need to do this roundabout default argument thing to get the closure we want,
                # so the next iteration changing val_alpha_func doesn't change this closure
                rev_func = lambda a, val_alpha_func = val_alpha_func : point_to_rev(val_alpha_func(a))
                base_arrow = Arrow(ORIGIN, RIGHT, buff = 0)
                new_anim = FuncRotater(base_arrow, 
                    rev_func = rev_func,
                    run_time = self.step_run_time,
                    rate_func = None,
                    remover = i < len(walk_coords) - 1,
                )

            walker_anim = Succession(walker_anim, new_anim)

        # TODO: Allow smooth paths instead of breaking them up into lines, and 
        # use point_from_proportion to get points along the way

        if self.display_odometer:
            color_wheel = Circle(radius = ODOMETER_RADIUS)
            color_wheel.stroke_width = ODOMETER_STROKE_WIDTH
            color_wheel.color_using_background_image(self.short_path_to_long_path("pure_color_map.png")) # Manually inserted here; this is unclean
            self.add(color_wheel)
            self.play(walker_anim)
        else:
            if self.draw_lines:
                self.play(polygon_anim, walker_anim)
            else:
                # (Note: Turns out, play is unhappy playing empty_animation, as had been
                # previous approach to this toggle; should fix that)
                self.play(walker_anim)

        self.wait()

class PiWalkerRect(PiWalker):
    CONFIG = {
        "start_x" : -1,
        "start_y" : 1,
        "walk_width" : 2,
        "walk_height" : 2,
        "func" : plane_func_from_complex_func(lambda c: c**2),
        "double_up" : False,
    }

    def setup(self):
        TL = np.array((self.start_x, self.start_y))
        TR = TL + (self.walk_width, 0)
        BR = TR + (0, -self.walk_height)
        BL = BR + (-self.walk_width, 0)
        self.walk_coords = [TL, TR, BR, BL]
        if self.double_up:
            self.walk_coords = self.walk_coords + self.walk_coords
        PiWalker.setup(self)

class PiWalkerCircle(PiWalker):
    CONFIG = {
        "radius" : 1,
        "num_steps" : 100,
        "step_run_time" : 0.01
    }

    def setup(self):
        r = self.radius
        N = self.num_steps
        self.walk_coords = [r * np.array((np.cos(i * TAU/N), np.sin(i * TAU/N))) for i in range(N)]
        PiWalker.setup(self)

class EquationSolver2d(ColorMappedObjectsScene):
    CONFIG = {
        "camera_config" : {"use_z_coordinate_for_display_order": True},
        "initial_lower_x" : -5,
        "initial_upper_x" : 5,
        "initial_lower_y" : -3,
        "initial_upper_y" : 3,
        "num_iterations" : 1,
        "num_checkpoints" : 10,
        "display_in_parallel" : False,
        "use_fancy_lines" : True,
        # TODO: Consider adding a "find_all_roots" flag, which could be turned off 
        # to only explore one of the two candidate subrectangles when both are viable

        # Walker settings
        "show_arrows" : True,
        "scale_arrows" : False,

        # Special case settings
        # These are used to hack UhOhScene, where we display different colors than 
        # are actually, secretly, guiding the evolution of the EquationSolver2d
        #
        # replacement_background_image_file has to be manually configured
        "show_winding_numbers" : True,

        # Used for UhOhScene; 
        "manual_wind_override" : None
    }

    def construct(self):
        ColorMappedObjectsScene.construct(self)
        num_plane = self.num_plane

        clockwise_val_func = lambda p : -point_to_rev(self.func(p))

        base_line = Line(UP, RIGHT, stroke_width = border_stroke_width, color = WHITE)

        if self.use_fancy_lines:
            base_line.color_using_background_image(self.background_image_file)

        def match_style_with_bg(obj1, obj2):
            obj1.match_style(obj2)
            bg = obj2.get_background_image_file()
            if bg != None:
                obj1.color_using_background_image(bg)

        run_time_base = 1
        run_time_with_lingering = run_time_base + 0.2
        base_rate = lambda t : t
        linger_rate = squish_rate_func(lambda t : t, 0, 
                        fdiv(run_time_base, run_time_with_lingering))

        # Helper functions for manual_wind_override
        def head(m):
            if m == None:
                return None
            return m[0]

        def child(m, i):
            if m == None or m == 0:
                return None
            return m[i + 1]

        def Animate2dSolver(cur_depth, rect, dim_to_split, 
            sides_to_draw = [0, 1, 2, 3], 
            manual_wind_override = None):
            print "Solver at depth: " + str(cur_depth)

            if cur_depth >= self.num_iterations:
                return empty_animation

            def draw_line_return_wind(start, end, start_wind, should_linger = False, draw_line = True):
                alpha_winder = make_alpha_winder(clockwise_val_func, start, end, self.num_checkpoints)
                a0 = alpha_winder(0)
                rebased_winder = lambda alpha: alpha_winder(alpha) - a0 + start_wind
                colored_line = Line(num_plane.coords_to_point(*start) + IN, num_plane.coords_to_point(*end) + IN)
                match_style_with_bg(colored_line, base_line)

                walker_anim = LinearWalker(
                    start_coords = start, 
                    end_coords = end,
                    coords_to_point = num_plane.coords_to_point,
                    val_func = self.func, # Note: This is the image func, and not logic_func
                    number_update_func = rebased_winder if self.show_winding_numbers else None,
                    remover = True,
                    walker_stroke_color = WALKER_LIGHT_COLOR,

                    show_arrows = self.show_arrows,
                    scale_arrows = self.scale_arrows,
                )
                
                if should_linger: # Do we need an "and not self.display_in_parallel" here?
                    run_time = run_time_with_lingering
                    rate_func = linger_rate
                else:
                    run_time = run_time_base
                    rate_func = base_rate

                opt_line_anim = ShowCreation(colored_line) if draw_line else empty_animation

                line_draw_anim = AnimationGroup(
                    opt_line_anim, 
                    walker_anim,
                    run_time = run_time,
                    rate_func = rate_func)
                return (line_draw_anim, rebased_winder(1))

            wind_so_far = 0
            anim = empty_animation
            sides = [
                rect.get_top(), 
                rect.get_right(), 
                rect.get_bottom(), 
                rect.get_left()
            ]
            for (i, (start, end)) in enumerate(sides):
                (next_anim, wind_so_far) = draw_line_return_wind(start, end, wind_so_far, 
                    should_linger = i == len(sides) - 1,
                    draw_line = i in sides_to_draw)
                anim = Succession(anim, next_anim)

            total_wind = head(manual_wind_override) or round(wind_so_far)

            if total_wind == 0:
                coords = [
                    rect.get_top_left(), 
                    rect.get_top_right(), 
                    rect.get_bottom_right(), 
                    rect.get_bottom_left()
                ]
                points = np.array([num_plane.coords_to_point(x, y) for (x, y) in coords]) + 3 * IN
                # TODO: Maybe use diagonal lines or something to fill in rectangles indicating
                # their "Nothing here" status?
                # Or draw a large X or something
                fill_rect = polygonObject = Polygon(*points, fill_opacity = 0.8, color = DARK_GREY)
                return Succession(anim, FadeIn(fill_rect))
            else:
                (sub_rect1, sub_rect2) = rect.splits_on_dim(dim_to_split)
                if dim_to_split == 0:
                    sub_rect_and_sides = [(sub_rect1, 1), (sub_rect2, 3)]
                else:
                    sub_rect_and_sides = [(sub_rect1, 2), (sub_rect2, 0)]
                sub_anims = [
                    Animate2dSolver(
                        cur_depth = cur_depth + 1,
                        rect = sub_rect,
                        dim_to_split = 1 - dim_to_split,
                        sides_to_draw = [side_to_draw],
                        manual_wind_override = child(manual_wind_override, index)
                    )
                    for (index, (sub_rect, side_to_draw)) in enumerate(sub_rect_and_sides)
                ]
                mid_line_coords = rect.split_line_on_dim(dim_to_split)
                mid_line_points = [num_plane.coords_to_point(x, y)  + 2 * IN for (x, y) in mid_line_coords]
                mid_line = DashedLine(*mid_line_points)
                if self.display_in_parallel:
                    recursive_anim = AnimationGroup(*sub_anims) 
                else:
                    recursive_anim = Succession(*sub_anims)
                return Succession(anim, 
                    ShowCreation(mid_line),
                    recursive_anim
                )

        lower_x = self.initial_lower_x
        upper_x = self.initial_upper_x
        lower_y = self.initial_lower_y
        upper_y = self.initial_upper_y

        x_interval = (lower_x, upper_x)
        y_interval = (lower_y, upper_y)

        rect = RectangleData(x_interval, y_interval)

        print "Starting to compute anim"

        anim = self.anim = Animate2dSolver(
            cur_depth = 0, 
            rect = rect,
            dim_to_split = 0,
            sides_to_draw = [],
            manual_wind_override = self.manual_wind_override
        )

        print "Done computing anim"

        # Keep timing details here in sync with details above
        rect_points = [
            rect.get_top_left(), 
            rect.get_top_right(), 
            rect.get_bottom_right(), 
            rect.get_bottom_left(),
        ]
        border = Polygon(*map(lambda x : num_plane.coords_to_point(*x) + IN, rect_points))
        match_style_with_bg(border, base_line)

        rect_time_without_linger = 4 * run_time_base
        rect_time_with_linger = 3 * run_time_base + run_time_with_lingering
        def rect_rate(alpha):
            time_in = alpha * rect_time_with_linger
            if time_in < 3 * run_time_base:
                return fdiv(time_in, 4 * run_time_base)
            else:
                time_in_last_leg = time_in - 3 * run_time_base
                alpha_in_last_leg = fdiv(time_in_last_leg, run_time_with_lingering)
                return interpolate(0.75, 1, linger_rate(alpha_in_last_leg))

        border_anim = ShowCreation(
            border, 
            run_time = rect_time_with_linger, 
            rate_func = rect_rate
        )

        self.play(anim, border_anim)

        self.wait()

# TODO: Perhaps have option for bullets (pulses) to fade out and in at ends of line, instead of 
# jarringly popping out and in?
#
# TODO: Perhaps have bullets change color corresponding to a function of their coordinates?
# This could involve some merging of functoinality with PiWalker
class LinePulser(ContinualAnimation):
    def __init__(self, line, bullet_template, num_bullets, pulse_time, output_func = None, **kwargs):
        self.line = line
        self.num_bullets = num_bullets
        self.pulse_time = pulse_time
        self.bullets = [bullet_template.copy() for i in range(num_bullets)]
        self.output_func = output_func
        ContinualAnimation.__init__(self, VGroup(line, VGroup(*self.bullets)), **kwargs)

    def update_mobject(self, dt):
        alpha = self.external_time % self.pulse_time
        start = self.line.get_start()
        end = self.line.get_end()
        for i in range(self.num_bullets):
            position = interpolate(start, end, 
                fdiv((i + alpha),(self.num_bullets)))
            self.bullets[i].move_to(position)
            if self.output_func:
                position_2d = (position[0], position[1])
                rev = point_to_rev(self.output_func(position_2d))
                color = rev_to_color(rev)
                self.bullets[i].set_color(color)

class ArrowCircleTest(Scene):
    def construct(self):
        circle_radius = 3
        circle = Circle(radius = circle_radius, color = WHITE)
        self.add(circle)

        base_arrow = Arrow(circle_radius * 0.7 * RIGHT, circle_radius * 1.3 * RIGHT)

        def rev_rotate(x, revs):
            x.rotate(revs * TAU, about_point = ORIGIN)
            x.set_color(rev_to_color(revs))
            return x

        num_arrows = 8 * 3

        # 0.5 - fdiv below so as to get a clockwise rotation from left
        arrows = [rev_rotate(base_arrow.copy(), 0.5 - (fdiv(i, num_arrows))) for i in range(num_arrows)]
        arrows_vgroup = VGroup(*arrows)

        self.play(ShowCreation(arrows_vgroup), run_time = 2.5, rate_func = None)

        self.wait()

class FuncRotater(Animation):
    CONFIG = {
        "rev_func" : lambda x : x, # Func from alpha to CCW revolutions,
    }

    # Perhaps abstract this out into an "Animation updating from original object" class
    def update_submobject(self, submobject, starting_submobject, alpha):
        submobject.points = np.array(starting_submobject.points)

    def update_mobject(self, alpha):
        Animation.update_mobject(self, alpha)
        angle_revs = self.rev_func(alpha)
        self.mobject.rotate(
            angle_revs * TAU, 
            about_point = ORIGIN
        )
        self.mobject.set_color(rev_to_color(angle_revs))

class TestRotater(Scene):
    def construct(self):
        test_line = Line(ORIGIN, RIGHT)
        self.play(FuncRotater(
            test_line,
            rev_func = lambda x : x % 0.25,
            run_time = 10))

# TODO: Be careful about clockwise vs. counterclockwise convention throughout!
# Make sure this is correct everywhere in resulting video.
class OdometerScene(ColorMappedObjectsScene):
    CONFIG = {
        # "func" : lambda p : 100 * p # Full coloring, essentially
        "rotate_func" : lambda x : 2 * np.sin(2 * x * TAU), # This is given in terms of CW revs
        "run_time" : 40,
        "dashed_line_angle" : None,
        "biased_display_start" : None,
        "pure_odometer_background" : False
    }

    def construct(self):
        ColorMappedObjectsScene.construct(self)

        radius = ODOMETER_RADIUS
        circle = Circle(center = ORIGIN, radius = radius)
        circle.stroke_width = ODOMETER_STROKE_WIDTH
        circle.color_using_background_image(self.background_image_file)
        self.add(circle)

        if self.pure_odometer_background:
            # Just display this background circle, for compositing in Premiere with PiWalker odometers
            self.wait()
            return

        if self.dashed_line_angle:
            dashed_line = DashedLine(ORIGIN, radius * RIGHT)
            # Clockwise rotation
            dashed_line.rotate(-self.dashed_line_angle * TAU, about_point = ORIGIN)
            self.add(dashed_line)
        
        num_display = DecimalNumber(0, include_background_rectangle = False)
        num_display.move_to(2 * DOWN)

        caption = TextMobject("turns clockwise")
        caption.next_to(num_display, DOWN)
        self.add(caption)

        display_val_bias = 0
        if self.biased_display_start != None:
            display_val_bias = self.biased_display_start - self.rotate_func(0)
        display_func = lambda alpha : self.rotate_func(alpha) + display_val_bias

        base_arrow = Arrow(ORIGIN, RIGHT, buff = 0)

        self.play(
            FuncRotater(base_arrow, rev_func = lambda x : -self.rotate_func(x)),
            ChangingDecimal(num_display, display_func),
            run_time = self.run_time,
            rate_func = None)

#############
# Above are mostly general tools; here, we list, in order, finished or near-finished scenes

class FirstSqrtScene(EquationSolver1d):
    CONFIG = {
        "x_min" : 0,
        "x_max" : 2.5,
        "y_min" : 0,
        "y_max" : 2.5**2,
        "graph_origin" : 2.5*DOWN + 5.5*LEFT,
        "x_axis_width" : 12,
        "zoom_factor" : 3,
        "zoomed_canvas_center" : 2.25 * UP + 1.75 * LEFT,
        "func" : lambda x : x**2,
        "targetX" : np.sqrt(2),
        "targetY" : 2,
        "initial_lower_x" : 1,
        "initial_upper_x" : 2,
        "num_iterations" : 5,
        "iteration_at_which_to_start_zoom" : 3,
        "graph_label" : "y = x^2",
        "show_target_line" : True,
        "x_tick_frequency" : 0.25
    }

class TestFirstSqrtScene(FirstSqrtScene):
    CONFIG = {
        "num_iterations" : 1,
    }

FirstSqrtSceneConfig = FirstSqrtScene.CONFIG
shiftVal = FirstSqrtSceneConfig["targetY"]

class SecondSqrtScene(FirstSqrtScene):
        CONFIG = {
            "graph_label" : FirstSqrtSceneConfig["graph_label"] + " - " + str(shiftVal),
            "show_y_as_deviation" : True,
        }

class TestSecondSqrtScene(SecondSqrtScene):
    CONFIG = {
        "num_iterations" : 1
    }

class GuaranteedZeroScene(SecondSqrtScene):
     CONFIG = {
        # Manual config values, not automatically synced to anything above
        "initial_lower_x" : 1.75,
        "initial_upper_x" : 2
     }

class TestGuaranteedZeroScene(GuaranteedZeroScene):
    CONFIG = {
        "num_iterations" : 1
    }

# TODO: Pi creatures intrigued

class RewriteEquation(Scene):
    def construct(self):
        # Can maybe use get_center() to perfectly center Groups before and after transform

        f_old = TexMobject("f(x)")
        f_new = f_old.copy()
        equals_old = TexMobject("=")
        equals_old_2 = equals_old.copy()
        equals_new = equals_old.copy()
        g_old = TexMobject("g(x)")
        g_new = g_old.copy()
        minus_new = TexMobject("-")
        zero_new = TexMobject("0")
        f_old.next_to(equals_old, LEFT)
        g_old.next_to(equals_old, RIGHT)
        minus_new.next_to(g_new, LEFT)
        f_new.next_to(minus_new, LEFT)
        equals_new.next_to(g_new, RIGHT)
        zero_new.next_to(equals_new, RIGHT)

        # where_old = TextMobject("Where does ")
        # where_old.next_to(f_old, LEFT)
        # where_new = where_old.copy()
        # where_new.next_to(f_new, LEFT)
        
        # qmark_old = TextMobject("?")
        # qmark_old.next_to(g_old, RIGHT)
        # qmark_new = qmark_old.copy()
        # qmark_new.next_to(zero_new, RIGHT)
        
        self.add(f_old, equals_old, equals_old_2, g_old) #, where_old, qmark_old)
        self.wait()
        self.play(
            ReplacementTransform(f_old, f_new),
            ReplacementTransform(equals_old, equals_new), 
            ReplacementTransform(g_old, g_new), 
            ReplacementTransform(equals_old_2, minus_new),
            ShowCreation(zero_new),
            # ReplacementTransform(where_old, where_new),
            # ReplacementTransform(qmark_old, qmark_new),
        )
        self.wait()

class SignsExplanation(Scene):
    def construct(self):
        num_line = NumberLine()
        largest_num = 10
        num_line.add_numbers(*range(-largest_num, largest_num + 1))
        self.add(num_line)
        self.wait()

        pos_num = 3
        neg_num = -pos_num

        pos_arrow = Arrow(
                num_line.number_to_point(0), 
                num_line.number_to_point(pos_num),
                buff = 0,
                color = positive_color)
        neg_arrow = Arrow(
                num_line.number_to_point(0), 
                num_line.number_to_point(neg_num),
                buff = 0,
                color = negative_color)

        plus_sign = TexMobject("+", fill_color = positive_color)
        minus_sign = TexMobject("-", fill_color = negative_color)

        plus_sign.next_to(pos_arrow, UP)
        minus_sign.next_to(neg_arrow, UP)
        
        #num_line.add_numbers(pos_num)
        self.play(ShowCreation(pos_arrow), FadeIn(plus_sign))

        #num_line.add_numbers(neg_num)
        self.play(ShowCreation(neg_arrow), FadeIn(minus_sign))

class VectorField(Scene):
    CONFIG = {
        "func" : example_plane_func,
        "granularity" : 10,
        "arrow_scale_factor" : 0.1,
        "normalized_arrow_scale_factor" : 5
    }

    def construct(self):
        num_plane = NumberPlane()
        self.add(num_plane)

        x_min, y_min = num_plane.point_to_coords(SPACE_WIDTH * LEFT + SPACE_HEIGHT * UP)
        x_max, y_max = num_plane.point_to_coords(SPACE_WIDTH * RIGHT + SPACE_HEIGHT * DOWN)

        x_points = np.linspace(x_min, x_max, self.granularity)
        y_points = np.linspace(y_min, y_max, self.granularity)
        points = it.product(x_points, y_points)

        sized_arrows = Group()
        unsized_arrows = Group()
        for (x, y) in points:
            output = self.func((x, y))
            output_size = np.sqrt(sum(output**2))
            normalized_output = output * fdiv(self.normalized_arrow_scale_factor, output_size) # Assume output has nonzero size here
            arrow = Vector(output * self.arrow_scale_factor)
            normalized_arrow = Vector(normalized_output * self.arrow_scale_factor)
            arrow.move_to(num_plane.coords_to_point(x, y))
            normalized_arrow.move_to(arrow)
            sized_arrows.add(arrow)
            unsized_arrows.add(normalized_arrow)

        self.add(sized_arrows)
        self.wait()

        self.play(ReplacementTransform(sized_arrows, unsized_arrows))
        self.wait()

class HasItsLimitations(Scene):
    CONFIG = {
        "camera_config" : {"use_z_coordinate_for_display_order": True},
    }

    def construct(self):
        num_line = NumberLine()
        num_line.add_numbers()
        self.add(num_line)

        self.wait()

        # We arrange to go from 2 to 4, a la the squaring in FirstSqrtScene
        base_point = num_line.number_to_point(2) + OUT

        dot_color = ORANGE

        DOT_Z = OUT
        # Note: This z-buffer value is needed for our static scenes, but is
        # not sufficient for everything, in that we still need to use 
        # the foreground_mobjects trick during animations.
        # At some point, we should figure out how to have animations
        # play well with z coordinates.
        
        input_dot = Dot(base_point + DOT_Z, color = dot_color)
        input_label = TextMobject("Input", fill_color = dot_color)
        input_label.next_to(input_dot, UP + LEFT)
        input_label.add_background_rectangle()
        self.add_foreground_mobject(input_dot)
        self.add(input_label)

        curved_arrow = Arc(0, color = MAROON_E)
        curved_arrow.set_bound_angles(np.pi, 0)
        curved_arrow.generate_points()
        curved_arrow.add_tip()
        curved_arrow.move_arc_center_to(base_point + RIGHT)
        # Could do something smoother, with arrowhead moving along partial arc?
        self.play(ShowCreation(curved_arrow))

        output_dot = Dot(base_point + 2 * RIGHT + DOT_Z, color = dot_color)
        output_label = TextMobject("Output", fill_color = dot_color)
        output_label.next_to(output_dot, UP + RIGHT)
        output_label.add_background_rectangle()

        self.add_foreground_mobject(output_dot)
        self.add(output_label)
        self.wait()

        num_plane = NumberPlane()
        num_plane.add_coordinates()

        new_base_point = base_point + 2 * UP
        new_input_dot = input_dot.copy().move_to(new_base_point)
        new_input_label = input_label.copy().next_to(new_input_dot, UP + LEFT)
        
        new_curved_arrow = Arc(0).match_style(curved_arrow)
        new_curved_arrow.set_bound_angles(np.pi * 3/4, 0)
        new_curved_arrow.generate_points()
        new_curved_arrow.add_tip()

        input_diff = input_dot.get_center() - curved_arrow.points[0]
        output_diff = output_dot.get_center() - curved_arrow.points[-1]

        new_curved_arrow.shift((new_input_dot.get_center() - new_curved_arrow.points[0]) - input_diff)

        new_output_dot = output_dot.copy().move_to(new_curved_arrow.points[-1] + output_diff)
        new_output_label = output_label.copy().next_to(new_output_dot, UP + RIGHT)

        dot_objects = Group(input_dot, input_label, output_dot, output_label, curved_arrow)
        new_dot_objects = Group(new_input_dot, new_input_label, new_output_dot, new_output_label, new_curved_arrow)

        self.play(
            FadeOut(num_line), FadeIn(num_plane), 
            ReplacementTransform(dot_objects, new_dot_objects),
        )

        self.wait()

        self.add_foreground_mobject(new_dot_objects)

        complex_plane = ComplexPlane()
        complex_plane.add_coordinates()
        
        # This looks a little wonky and we may wish to do a crossfade in Premiere instead
        self.play(FadeOut(num_plane), FadeIn(complex_plane))

        self.wait()
        

class ComplexPlaneIs2d(Scene):
    def construct(self):
        com_plane = ComplexPlane()
        self.add(com_plane)
        # TODO: Add labels to axes, specific complex points
        self.wait()

class NumberLineScene(Scene):
    def construct(self):
        num_line = NumberLine()
        self.add(num_line)
        # TODO: Add labels, arrows, specific points
        self.wait()

        border_color = PURPLE_E
        inner_color = RED
        stroke_width = 10

        left_point = num_line.number_to_point(-1)
        right_point = num_line.number_to_point(1)
        # TODO: Make this line a thin rectangle
        interval_1d = Line(left_point, right_point, 
            stroke_color = inner_color, stroke_width = stroke_width)
        rect_1d = Rectangle(stroke_width = 0, fill_opacity = 1, fill_color = inner_color)
        rect_1d.replace(interval_1d)
        rect_1d.stretch_to_fit_height(SMALL_BUFF)
        left_dot = Dot(left_point, stroke_width = stroke_width, color = border_color)
        right_dot = Dot(right_point, stroke_width = stroke_width, color = border_color)
        endpoints_1d = VGroup(left_dot, right_dot)
        full_1d = VGroup(rect_1d, endpoints_1d)
        self.play(ShowCreation(full_1d))
        self.wait()

        # TODO: Can polish the morphing above; have dots become left and right sides, and 
        # only then fill in the top and bottom

        num_plane = NumberPlane()

        random_points = [UP + LEFT, UP + RIGHT, DOWN + RIGHT, DOWN + LEFT]

        border_2d = Polygon(
            *random_points,
            stroke_color = border_color,
            stroke_width = stroke_width)

        filling_2d = Polygon(
            *random_points,
            fill_color = inner_color,
            fill_opacity = 0.8,
            stroke_width = stroke_width)
        full_2d = VGroup(filling_2d, border_2d)

        self.play(
            FadeOut(num_line), 
            FadeIn(num_plane),
            ReplacementTransform(full_1d, full_2d))

        self.wait()

class Initial2dFuncSceneBase(Scene):
    CONFIG = {
        "func" : point3d_func_from_complex_func(lambda c : c**2 - c**3/5 + 1)
        # We don't use example_plane_func because, unfortunately, the sort of examples
        # which are good for demonstrating our color mapping haven't turned out to be
        # good for visualizing in this manner; the gridlines run over themselves multiple 
        # times in too confusing a fashion
    }

    def show_planes(self):
        print "Error! Unimplemented (pure virtual) show_planes"

    def shared_construct(self):
        points = [LEFT + DOWN, RIGHT + DOWN, LEFT + UP, RIGHT + UP]
        for i in range(len(points) - 1):
            line = Line(points[i], points[i + 1], color = RED)
            self.obj_draw(line)

        def wiggle_around(point):
             radius = 0.2
             small_circle = cw_circle.copy()
             small_circle.scale(radius)
             small_circle.move_to(point + radius * RIGHT)
             small_circle.set_color(RED)
             self.obj_draw(small_circle)

        wiggle_around(points[-1])

    def obj_draw(self, input_object):
        self.play(ShowCreation(input_object))

    def construct(self):
        self.show_planes()
        self.shared_construct()

# Alternative to the below, using MappingCameras, but no morphing animation
class Initial2dFuncSceneWithoutMorphing(Initial2dFuncSceneBase):

    def setup(self):
        left_camera = Camera(**self.camera_config)
        right_camera = MappingCamera(
            mapping_func = self.func,
            **self.camera_config)
        split_screen_camera = SplitScreenCamera(left_camera, right_camera, **self.camera_config)
        self.camera = split_screen_camera

    def show_planes(self):
        self.num_plane = NumberPlane()
        self.num_plane.prepare_for_nonlinear_transform()
        #num_plane.fade()
        self.add(self.num_plane)

# Alternative to the above, manually implementing split screen with a morphing animation
class Initial2dFuncSceneMorphing(Initial2dFuncSceneBase):
    CONFIG = {
        "num_needed_anchor_points" : 10,
    }

    def setup(self):
        split_line = DashedLine(SPACE_HEIGHT * UP, SPACE_HEIGHT * DOWN)
        self.num_plane = NumberPlane(x_radius = SPACE_WIDTH/2)
        self.num_plane.to_edge(LEFT, buff = 0)
        self.num_plane.prepare_for_nonlinear_transform()
        self.add(self.num_plane, split_line)

    def squash_onto_left(self, object):
        object.shift(SPACE_WIDTH/2 * LEFT)

    def squash_onto_right(self, object):
        object.shift(SPACE_WIDTH/2 * RIGHT)

    def obj_draw(self, input_object):
        output_object = input_object.copy()
        if input_object.get_num_anchor_points() < self.num_needed_anchor_points:
            input_object.insert_n_anchor_points(self.num_needed_anchor_points)
        output_object.apply_function(self.func)
        self.squash_onto_left(input_object)
        self.squash_onto_right(output_object)
        self.play(
            ShowCreation(input_object), 
            ShowCreation(output_object)
            )

    def show_planes(self):
        right_plane = self.num_plane.copy()
        right_plane.center()
        right_plane.prepare_for_nonlinear_transform()
        right_plane.apply_function(self.func)
        right_plane.shift(SPACE_WIDTH/2 * RIGHT)
        self.right_plane = right_plane
        crappy_cropper = FullScreenFadeRectangle(fill_opacity = 1)
        crappy_cropper.stretch_to_fit_width(SPACE_WIDTH)
        crappy_cropper.to_edge(LEFT, buff = 0)
        self.play(
            ReplacementTransform(self.num_plane.copy(), right_plane),
            FadeIn(crappy_cropper), 
            Animation(self.num_plane),
            run_time = 3
        )

class DemonstrateColorMapping(ColorMappedObjectsScene):
    CONFIG = {
        "show_num_plane" : False,
        "show_full_color_map" : True
    }

    def construct(self):
        ColorMappedObjectsScene.construct(self)

        # Doing this in Premiere now instead
        # output_plane_label = TextMobject("Output Plane", color = WHITE)
        # output_plane_label.move_to(3 * UP)
        # self.add_foreground_mobject(output_plane_label)

        if self.show_full_color_map:
            bright_background = Rectangle(width = 2 * SPACE_WIDTH + 1, height = 2 * SPACE_HEIGHT + 1, fill_opacity = 1)
            bright_background.color_using_background_image(self.background_image_file)
            dim_background = bright_background.copy()
            dim_background.fill_opacity = 0.3
            
            background = bright_background.copy()
            self.add(background)
            self.wait()
            self.play(ReplacementTransform(background, dim_background))

        self.wait()

        ray = Line(ORIGIN, 10 * LEFT)


        circle = cw_circle.copy()
        circle.color_using_background_image(self.background_image_file)

        self.play(ShowCreation(circle))

        self.wait()

        scale_up_factor = 5
        scale_down_factor = 20
        self.play(ApplyMethod(circle.scale, fdiv(1, scale_down_factor)))

        self.play(ApplyMethod(circle.scale, scale_up_factor * scale_down_factor))

        self.play(ApplyMethod(circle.scale, fdiv(1, scale_up_factor)))

        self.wait()
        self.remove(circle)

        ray = Line(ORIGIN, 10 * LEFT)
        ray.color_using_background_image(self.background_image_file)

        self.play(ShowCreation(ray))

        self.wait()

        self.play(Rotating(ray, about_point = ORIGIN, radians = -TAU/2))

        self.wait()

        self.play(Rotating(ray, about_point = ORIGIN, radians = -TAU/2))

        self.wait()

        if self.show_full_color_map:
            self.play(ReplacementTransform(background, bright_background))
            self.wait()

class LoopSplitScene(ColorMappedObjectsScene):
    CONFIG = {
        # TODO: Change this to something more colorful down the midline
        "func" : plane_func_by_wind_spec((0.1/2, 1.1/2, 1), (-3.1/2, -1.3/2, 2), (1.8/2, -2.1/2, -1)),
        "use_fancy_lines" : True,
    }

    def PulsedLine(self, 
        start, end, 
        bullet_template, 
        num_bullets = 4, 
        pulse_time = 1, 
        **kwargs):
        line = Line(start, end, color = WHITE, **kwargs)
        if self.use_fancy_lines:
            line.color_using_background_image(self.background_image_file)
        anim = LinePulser(
            line = line, 
            bullet_template = bullet_template, 
            num_bullets = num_bullets, 
            pulse_time = pulse_time, 
            output_func = self.func,
            **kwargs)
        return (line, VMobject(*anim.bullets), anim)

    def construct(self):
        ColorMappedObjectsScene.construct(self)

        scale_factor = 2
        shift_term = 0

        # TODO: Change all this to use a wider than tall loop, made of two squares

        # Original loop
        tl = (UP + 2 * LEFT) * scale_factor
        tm = UP * scale_factor
        tr = (UP + 2 * RIGHT) * scale_factor
        bl = (DOWN + 2 * LEFT) * scale_factor
        bm = DOWN * scale_factor
        br = (DOWN + 2 * RIGHT) * scale_factor

        top_line = Line(tl, tr) # Invisible; only used for surrounding circle
        bottom_line = Line(br, bl) # Invisible; only used for surrounding circle

        stroke_width = top_line.stroke_width

        default_bullet = PiCreature()
        default_bullet.scale(0.15)

        def pl(a, b):
            return self.PulsedLine(a, b, default_bullet)

        faded = 0.3

        # Workaround for FadeOut/FadeIn not playing well with ContinualAnimations due to 
        # Transforms making copies no longer identified with the ContinualAnimation's tracked mobject
        def fader_bullet(start, end, mob):
            return UpdateFromAlphaFunc(mob, lambda m, a : m.set_fill(opacity = interpolate(start, end, a)))

        def fader_blist(start, end, blist):
            return map(lambda b : fader_bullet(start, end, b), blist)

        def fader_widthmob(start, end, mob):
            return UpdateFromAlphaFunc(mob, lambda m, a : m.set_stroke(width = interpolate(start, end, a) * stroke_width))

        def indicate_circle(x):
            circle = Circle(color = WHITE)
            circle.surround(x)
            # if x.get_slope == 0:
            #     circle.stretch(0, 0.3)
            # else:
            #     circle.stretch(0.3, 0)
            circle.stretch(0.3, 0.3)
            return circle

        tl_line_trip = pl(tl, tm)
        left_mid_trip = pl(tm, bm)
        bl_line_trip = pl(bm, bl)
        left_line_trip = pl(bl, tl)

        left_square_trips = [tl_line_trip, left_mid_trip, bl_line_trip, left_line_trip]
        left_square_lines = [x[0] for x in left_square_trips]
        left_square_lines_vmobject = VMobject(*left_square_lines)
        left_square_bullets = [x[1] for x in left_square_trips]
        left_square_anims = [x[2] for x in left_square_trips]

        tr_line_trip = pl(tm, tr)
        right_line_trip = pl(tr, br)
        br_line_trip = pl(br, bm)
        right_midline_trip = pl(bm, tm)

        right_square_trips = [tr_line_trip, right_line_trip, br_line_trip, right_midline_trip]
        right_square_lines = [x[0] for x in right_square_trips]
        right_square_lines_vmobject = VMobject(*right_square_lines)
        right_square_bullets = [x[1] for x in right_square_trips]
        right_square_anims = [x[2] for x in right_square_trips]

        # Hm... still some slight bug with this.
        for b in left_square_bullets + right_square_bullets:
            b.set_fill(opacity = 0)

        self.add(*left_square_anims)
        self.play(fader_widthmob(0, 1, left_square_lines_vmobject), *fader_blist(0, 1, left_square_bullets))

        self.add(*right_square_anims)
        self.play(fader_widthmob(0, 1, right_square_lines_vmobject), *fader_blist(0, 1, right_square_bullets))
        
        self.play(fader_widthmob(1, faded, right_square_lines_vmobject), *fader_blist(1, faded, right_square_bullets))

        # left_circlers = [indicate_circle(l) for l in left_square_lines]
        # self.play(*map(FadeIn, left_circlers))
        # self.play(*map(FadeOut, left_circlers))

        self.play(ShowCreation(indicate_circle(left_square_lines[1])))

        self.wait()

        return

        highlight_circle = Circle(color = WHITE) # Perhaps make this a dashed circle?
        highlight_circle.surround(mid_lines)
        highlight_circle.stretch(0.3, 0)
        self.play(Indicate(mid_lines), ShowCreation(highlight_circle, run_time = 0.5))
        
        self.wait()

        self.play(FadeOut(highlight_circle), FadeOut(mid_lines))
        # Because FadeOut didn't remove the continual pulsers, we remove them manually
        self.remove(mid_line_left[1], mid_line_right[1])

        # Brings loop back together; keep in sync with motions which bring loop apart above
        # self.play(
        #     ApplyMethod(left_open_loop.shift, 2 * RIGHT), 
        #     ApplyMethod(right_open_loop.shift, 2 * LEFT)
        #     )

        self.wait()

# Is there a way to abstract this into a general process to derive a new mapped scene from an old scene?
class LoopSplitSceneMapped(LoopSplitScene):

    def setup(self):
        left_camera = Camera(**self.camera_config)
        right_camera = MappingCamera(
            mapping_func = lambda (x, y, z) : complex_to_R3(((complex(x,y) + 3)**1.1) - 3), 
            **self.camera_config)
        split_screen_camera = SplitScreenCamera(left_camera, right_camera, **self.camera_config)
        self.camera = split_screen_camera

# TODO: Perhaps do extra illustration of zooming out and winding around a large circle, 
# to illustrate relation between degree and large-scale winding number
class FundThmAlg(EquationSolver2d):
    CONFIG = {
        "func" : plane_func_by_wind_spec((1, 2), (-1, 1.5), (-1, 1.5)),
        "num_iterations" : 2,
        "use_fancy_lines" : True,
    }

class SolveX5MinusXMinus1(EquationSolver2d):
    CONFIG = {
        "func" : plane_func_from_complex_func(lambda c : c**5 - c - 1),
        "num_iterations" : 5,
        "use_fancy_lines" : True,
    }

class SolveX5MinusXMinus1Parallel(EquationSolver2d):
    CONFIG = {
        "func" : plane_func_from_complex_func(lambda c : c**5 - c - 1),
        "num_iterations" : 5,
        "use_fancy_lines" : True,
        "display_in_parallel" : True
    }

class PreviewClip(EquationSolver2d):
    CONFIG = {
        "func" : example_plane_func,
        "num_iterations" : 5,
        "display_in_parallel" : True,
        "use_fancy_lines" : True,
    }

# TODO: Borsuk-Ulam visuals
# Note: May want to do an ordinary square scene, then MappingCamera it into a circle
# class BorsukUlamScene(PiWalker):

# 3-way scene of "Good enough"-illustrating odometers; to be composed in Premiere
left_func = lambda x : x**2 - x + 1
diff_func = lambda x : np.cos(1.4 * (x - 0.1) * (np.log(x + 0.1) - 0.3) * TAU)/2.1

class LeftOdometer(OdometerScene):
    CONFIG = {
        "rotate_func" : left_func,
        "biased_display_start" : 0
    }

class RightOdometer(OdometerScene):
    CONFIG = {
        "rotate_func" : lambda x : left_func(x) + diff_func(x),
        "biased_display_start" : 0
    }

class DiffOdometer(OdometerScene):
    CONFIG = {
        "rotate_func" : diff_func,
        "dashed_line_angle" : 0.5,
        "biased_display_start" : 0
    }

class CombineInterval(Scene):
    def construct(self):
        plus_sign = TexMobject("+", fill_color = positive_color)
        minus_sign = TexMobject("-", fill_color = negative_color)

        left_point = Dot(LEFT, color = positive_color)
        right_point = Dot(RIGHT, color = negative_color)
        line1 = Line(LEFT, RIGHT)
        interval1 = Group(line1, left_point, right_point)

        plus_sign.next_to(left_point, UP)
        minus_sign.next_to(right_point, UP)

        self.add(interval1, plus_sign, minus_sign)
        self.wait()
        self.play(
            CircleIndicate(plus_sign),
            CircleIndicate(minus_sign),
        )
        self.wait()

        mid_point = Dot(ORIGIN, color = GREY)

        question_mark = TexMobject("?", fill_color = GREY)
        plus_sign_copy = plus_sign.copy()
        minus_sign_copy = minus_sign.copy()
        new_signs = Group(question_mark, plus_sign_copy, minus_sign_copy)
        for sign in new_signs: sign.next_to(mid_point, UP)

        self.play(FadeIn(mid_point), FadeIn(question_mark))
        self.wait()

        self.play(
            ApplyMethod(mid_point.set_color, positive_color),
            ReplacementTransform(question_mark, plus_sign_copy),
        )
        self.play(
            CircleIndicate(plus_sign_copy),
            CircleIndicate(minus_sign),
        )

        self.wait()

        self.play(
            ApplyMethod(mid_point.set_color, negative_color),
            ReplacementTransform(plus_sign_copy, minus_sign_copy),
        )
        self.play(
            CircleIndicate(minus_sign_copy),
            CircleIndicate(plus_sign),
        )

        self.wait()

class CombineInterval2(Scene):
    def construct(self):
        plus_sign = TexMobject("+", fill_color = positive_color)

        def make_interval(a, b):
            line = Line(a, b)
            start_dot = Dot(a, color = positive_color)
            end_dot = Dot(b, color = positive_color)
            start_sign = plus_sign.copy().next_to(start_dot, UP)
            end_sign = plus_sign.copy().next_to(end_dot, UP)
            return Group(start_sign, end_sign, line, start_dot, end_dot)

        def pair_indicate(a, b):
            self.play(
                CircleIndicate(a),
                CircleIndicate(b)
            )

        left_interval = make_interval(2 * LEFT, LEFT)
        right_interval = make_interval(RIGHT, 2 * RIGHT)

        self.play(FadeIn(left_interval), FadeIn(right_interval))

        pair_indicate(left_interval[0], left_interval[1])

        pair_indicate(right_interval[0], right_interval[1])

        self.play(
            ApplyMethod(left_interval.shift, RIGHT),
            ApplyMethod(right_interval.shift, LEFT),
        )

        pair_indicate(left_interval[0], right_interval[1])

        self.wait()

tiny_loop_func = scale_func(plane_func_by_wind_spec((-1, -2), (1, 1), (1, 1)), 0.3)

class TinyLoopScene(ColorMappedByFuncScene):
    CONFIG = {
        "func" : tiny_loop_func,
        "show_num_plane" : False,
        "loop_point" : ORIGIN,
        "circle_scale" : 0.7
    }

    def construct(self):
        ColorMappedByFuncScene.construct(self)

        circle = cw_circle.copy()
        circle.scale(self.circle_scale)
        circle.move_to(self.loop_point)

        self.play(ShowCreation(circle))
        self.wait()

class TinyLoopInInputPlaneAroundNonZero(TinyLoopScene):
    CONFIG = {
        "loop_point" : 0.5 * RIGHT
    }

class TinyLoopInInputPlaneAroundZero(TinyLoopScene):
    CONFIG = {
        "loop_point" : UP + RIGHT
    }

class TinyLoopInOutputPlaneAroundNonZero(TinyLoopInInputPlaneAroundNonZero):
    CONFIG = {
        "camera_class" : MappingCamera,
        "camera_config" : {"mapping_func" : point3d_func_from_plane_func(tiny_loop_func)},
        "show_output" : True,
        "show_num_plane" : False,
    }

class TinyLoopInOutputPlaneAroundZero(TinyLoopInInputPlaneAroundZero):
    CONFIG = {
        "camera_class" : MappingCamera,
        "camera_config" : {"mapping_func" : point3d_func_from_plane_func(tiny_loop_func)},
        "show_output" : True,
        "show_num_plane" : False,
    }

class BorderOf2dRegionScene(Scene):
    def construct(self):
        num_plane = NumberPlane()
        self.add(num_plane)

        points = standard_rect + 1.5 * UP + 2 * RIGHT
        interior = Polygon(*points, fill_color = neutral_color, fill_opacity = 1, stroke_width = 0)
        self.play(FadeIn(interior))

        border = Polygon(*points, color = negative_color, stroke_width = border_stroke_width)
        self.play(ShowCreation(border))

big_loop_no_zeros_func = lambda (x, y) : complex_to_pair(np.exp(complex(10, y * np.pi)))

class BigLoopNoZeros(ColorMappedObjectsScene):
    CONFIG = {
        "func" : big_loop_no_zeros_func
    }

    def construct(self):
        ColorMappedObjectsScene.construct(self)
        points = 3 * np.array([UL, UR, DR, DL])
        polygon = Polygon(*points)
        polygon.color_using_background_image(self.background_image_file)
        self.play(ShowCreation(polygon))

        self.wait()

        polygon2 = polygon.copy()
        polygon2.fill_opacity = 1
        self.play(FadeIn(polygon2))

        self.wait()

class ExamplePlaneFunc(ColorMappedByFuncScene):
    CONFIG = {
        "show_num_plane" : False,
        "func" : example_plane_func
    }

    def construct(self):
        ColorMappedByFuncScene.construct(self)

        radius = 0.5

        def circle_point(point):
            circle = cw_circle.copy().scale(radius).move_to(point)
            self.play(ShowCreation(circle))
            return circle

        def circle_spec(spec):
            point = spec[0] * RIGHT + spec[1] * UP
            return circle_point(point)

        nonzero_point = ORIGIN # Manually chosen, not auto-synced with example_plane_func
        nonzero_point_circle = circle_point(nonzero_point)
        self.wait()
        self.play(FadeOut(nonzero_point_circle))
        self.wait()

        zero_circles = Group()

        for spec in example_plane_func_spec:
            zero_circles.add(circle_spec(spec))

        self.wait()

        # TODO: Fix the code in Fade to automatically propagate correctly 
        # to subobjects, even with special vectorized object handler. 
        # Also, remove the special handling from FadeOut, have it implemented
        # solely through Fade.
        #
        # But for now, I'll just take care of this stuff myself here.
        # self.play(*[FadeOut(zero_circle) for zero_circle in zero_circles])
        self.play(FadeOut(zero_circles))
        self.wait()

        # We can reuse our nonzero point from before for "Output doesn't go through ever color"
        # Do re-use in Premiere

        # We can also re-use the first of our zero-circles for "Output does go through every color",
        # but just in case it would be useful, here's another one, all on its own

        specific_spec_index = 0
        temp_circle = circle_spec(example_plane_func_spec[specific_spec_index])
        self.play(FadeOut(temp_circle))

        self.wait()

class PiWalkerExamplePlaneFunc(PiWalkerRect):
    CONFIG = {
        "show_num_plane" : False,
        "func" : example_plane_func,
        # These are just manually entered, not 
        # automatically kept in sync with example_plane_func:
        "start_x" : -4,
        "start_y" : 3,
        "walk_width" : 8,
        "walk_height" : 6,
    }

class NoticeHowOnThisLoop(PiWalkerRect):
    CONFIG = {
        "show_num_plane" : False,
        "func" : example_plane_func,
        # These are just manually entered, not 
        # automatically kept in sync with example_plane_func:
        "start_x" : 0.5,
        "start_y" : -0.5,
        "walk_width" : -1, # We trace from bottom-right clockwise on this one, to start at a red point
        "walk_height" : -1,
    }

class ButOnThisLoopOverHere(NoticeHowOnThisLoop):
    CONFIG = {
        # These are just manually entered, not 
        # automatically kept in sync with example_plane_func:
        "start_x" : -1,
        "start_y" : 0,
        "walk_width" : 1,
        "walk_height" : 1,
    }

class PiWalkerExamplePlaneFuncWithScaling(PiWalkerExamplePlaneFunc):
    CONFIG = {
        "scale_arrows" : True,
        "display_size" : True,
    }

class TinyLoopOfBasicallySameColor(PureColorMap):
    def construct(self):
        PureColorMap.construct(self)
        radius = 0.5
        circle = cw_circle.copy().scale(radius).move_to(UP + RIGHT)
        self.play(ShowCreation(circle))
        self.wait()

def uhOhFunc((x, y)):
    x = -np.clip(x, -5, 5)/5
    y = -np.clip(y, -3, 3)/3

    alpha = 0.5 # Most things will return green

    # These next three things should really be abstracted into some "Interpolated triangle" function

    if x >= 0 and y >= x and y <= 1:
        alpha = interpolate(0.5, 1, y - x)

    if x < 0 and y >= -2 * x and y <= 1:
        alpha = interpolate(0.5, 1, y + 2 * x)

    if x >= -1 and y >= 2 * (x + 1) and y <= 1:
        alpha = interpolate(0.5, 0, y - 2 * (x + 1))

    return complex_to_pair(100 * np.exp(complex(0, TAU * (0.5 - alpha))))

class UhOhFuncTest(PureColorMap):
    CONFIG = {
        "func" : uhOhFunc
    }


class UhOhScene(EquationSolver2d):
    CONFIG = {
        "func" : uhOhFunc,
        "manual_wind_override" : (1, None, (1, None, (1, None, None))), # Tailored to UhOhFunc above
        "show_winding_numbers" : False,
        "num_iterations" : 5,
    }

class UhOhSceneWithWindingNumbers(UhOhScene):
    CONFIG = {
        "show_winding_numbers" : True,
    }

class UhOhSceneWithWindingNumbersNoOverride(UhOhSceneWithWindingNumbers):
    CONFIG = {
        "manual_wind_override" : None,
        "num_iterations" : 2
    }

class UhOhSalientStill(ColorMappedObjectsScene):
    CONFIG = {
        "func" : uhOhFunc
    }

    def construct(self):
        ColorMappedObjectsScene.construct(self)

        new_up = 3 * UP
        new_left = 5 * LEFT

        thin_line = Line(UP, RIGHT, color = WHITE)

        main_points = [new_left + new_up, new_up, ORIGIN, new_left]
        polygon = Polygon(*main_points, stroke_width = border_stroke_width)
        thin_polygon = polygon.copy().match_style(thin_line)
        polygon.color_using_background_image(self.background_image_file)

        midline = Line(new_up + 0.5 * new_left, 0.5 * new_left, stroke_width = border_stroke_width)
        thin_midline = midline.copy().match_style(thin_line)
        midline.color_using_background_image(self.background_image_file)

        self.add(polygon, midline)

        self.wait()

        everything_filler = FullScreenFadeRectangle(fill_opacity = 1)
        everything_filler.color_using_background_image(self.background_image_file)

        thin_white_copy = Group(thin_polygon, thin_midline)

        self.play(FadeIn(everything_filler), FadeIn(thin_white_copy))

        self.wait()


# TODO: Brouwer's fixed point theorem visuals
# class BFTScene(Scene):

# TODO: Pi creatures wide-eyed in amazement

#################

# TODOs, from easiest to hardest:

# Minor fiddling with little things in each animation; placements, colors, timing, text

# Initial odometer scene (simple once previous Pi walker scene is decided upon)

# Writing new Pi walker scenes by parametrizing general template

# (All the above are basically trivial tinkering at this point)

# ----

# Pi creature emotion stuff

# BFT visuals

# Borsuk-Ulam visuals

####################

# Random test scenes and test functions go here:

def rect_to_circle((x, y, z)):
    size = np.sqrt(x**2 + y**2)
    max_abs_size = max(abs(x), abs(y))
    return fdiv(np.array((x, y, z)) * max_abs_size, size)

class MapPiWalkerRect(PiWalkerRect):
    CONFIG = {
        "camera_class" : MappingCamera,
        "camera_config" : {"mapping_func" : rect_to_circle},
        "show_output" : True
    }

class ShowBack(PiWalkerRect):
    CONFIG = {
         "func" : plane_func_by_wind_spec((1, 2), (-1, 1.5), (-1, 1.5))
    }

class Diagnostic(Scene):
    def construct(self):
        testList = map(lambda n : (n, rev_to_rgba(n)), [0, 0.1, 0.2, 0.3, 0.4])
        print "Here you go:", testList
        self.wait()

class DiagnosticColorMap(PureColorMap):
    CONFIG = {
        "func" : lambda (x, y) : (25 * x, 25 * y),
        "show_num_plane" : False,
    }

class PiWalkerOdometerTest(PiWalkerExamplePlaneFunc):
    CONFIG = {
        "display_odometer" : True
    }

class PiWalkerFancyLineTest(PiWalkerExamplePlaneFunc):
    CONFIG = {
        "color_foreground_not_background" : True
    }

class NotFoundScene(Scene):
    def construct(self):
        self.add(TextMobject("SCENE NOT FOUND!"))
        self.wait()

criticalStripYScale = 100
criticalStrip = Axes(x_min = -0.5, x_max = 1.5, x_axis_config = {"unit_size" : SPACE_WIDTH, 
    "number_at_center" : 0.5}, 
    y_min = -criticalStripYScale, y_max = criticalStripYScale, 
    y_axis_config = {"unit_size" : fdiv(SPACE_HEIGHT, criticalStripYScale)})

class ZetaViz(PureColorMap):
    CONFIG = {
        "func" : plane_zeta,
        #"num_plane" : criticalStrip,
        "show_num_plane" : True
    }

<<<<<<< HEAD
class RescaledZetaViz(PureColorMap):
    CONFIG = {
        "func" : rescaled_plane_zeta,
        #"num_plane" : criticalStrip,
        "show_num_plane" : True
    }

class SolveZeta(EquationSolver2d):
    CONFIG = {
        "func" : rescaled_plane_zeta,
        "num_iterations" : 7,
        "display_in_parallel" : False,
        "use_fancy_lines" : True,
=======
class TopLabel(Scene):
    CONFIG = {
        "text" : "Text"
    }
    def construct(self):
        label = TextMobject(self.text)
        label.move_to(3 * UP)
        self.add(label)
        self.wait()

# This is a giant hack that doesn't handle rev wrap-around correctly; should use 
# make_alpha_winder instead
class SpecifiedWinder(PiWalker):
    CONFIG = {
        "start_x" : 0,
        "start_y" : 0,
        "x_wind" : 1, # Assumed positive
        "y_wind" : 1, # Assumed positive
        "step_size" : 0.1
    }

    def setup(self):
        rev_func = lambda p : point_to_rev(self.func(p))
        start_pos = np.array((self.start_x, self.start_y))
        cur_pos = start_pos.copy()
        start_rev = rev_func(start_pos)

        mid_rev = start_rev
        while (abs(mid_rev - start_rev) < self.x_wind):
            cur_pos += (self.step_size, 0)
            mid_rev = rev_func(cur_pos)

        print "Reached ", cur_pos, ", with rev ", mid_rev - start_rev
        mid_pos = cur_pos.copy()

        end_rev = mid_rev
        while (abs(end_rev - mid_rev) < self.y_wind):
            cur_pos -= (0, self.step_size)
            end_rev = rev_func(cur_pos)

        end_pos = cur_pos.copy()

        print "Reached ", cur_pos, ", with rev ", end_rev - mid_rev

        self.walk_coords = [start_pos, mid_pos, end_pos]
        print "Walk coords: ", self.walk_coords
        PiWalker.setup(self)

class OneFifthTwoFifthWinder(SpecifiedWinder):
    CONFIG = {
        "func" : example_plane_func,
        "start_x" : -2.0,
        "start_y" : 1.0,
        "x_wind" : 0.2,
        "y_wind" : 0.2,
        "step_size" : 0.01,
        "show_num_plane" : False,
        "step_run_time" : 6,
    }

class OneFifthTwoFifthWinderOdometer(OneFifthTwoFifthWinder):
    CONFIG = {
        "display_odometer" : True,
    }

class ForwardBackWalker(PiWalker):
    CONFIG = {
        "func" : example_plane_func,
        "walk_coords" : [np.array((-2, 1)), np.array((1, 1))],
        "step_run_time" : 3,
    }

class ForwardBackWalkerOdometer(ForwardBackWalker):
    CONFIG = {
        "display_odometer" : True,
    }

class PureOdometerBackground(OdometerScene):
    CONFIG = {
        "pure_odometer_background" : True
    }

class CWColorWalk(PiWalkerRect):
    CONFIG = {
        "func" : example_plane_func,
        "start_x" : example_plane_func_spec[0][0] - 1,
        "start_y" : example_plane_func_spec[0][1] + 1,
        "walk_width" : 2,
        "walk_height" : 2,
        "draw_lines" : False,
    }

class CWColorWalkOdometer(CWColorWalk):
    CONFIG = {
        "display_odometer" : True,
    }

class CCWColorWalk(CWColorWalk):
    CONFIG = {
        "start_x" : example_plane_func_spec[2][0] - 1,
        "start_y" : example_plane_func_spec[2][1] + 1,
    }

class CCWColorWalkOdometer(CCWColorWalk):
    CONFIG = {
        "display_odometer" : True,
    }

class ThreeTurnWalker(PiWalkerRect):
    CONFIG = {
        "func" : plane_func_from_complex_func(lambda c: c**3 * complex(1, 1)**3),
        "double_up" : True
    }

class ThreeTurnWalkerOdometer(ThreeTurnWalker):
    CONFIG = {
        "display_odometer" : True,
    }

class FourTurnWalker(PiWalkerRect):
    CONFIG = {
        "func" : plane_func_by_wind_spec((0, 0, 4))
    }

class FourTurnWalkerOdometer(FourTurnWalker):
    CONFIG = {
        "display_odometer" : True,
    }

class OneTurnWalker(PiWalkerRect):
    CONFIG = {
        "func" : plane_func_from_complex_func(lambda c : np.exp(c) + c)
    }

class OneTurnWalkerOdometer(OneTurnWalker):
    CONFIG = {
        "display_odometer" : True,
    }

class ZeroTurnWalker(PiWalkerRect):
    CONFIG = {
        "func" : plane_func_by_wind_spec((2, 2, 1), (-1, 2, -1))
    }

class ZeroTurnWalkerOdometer(ZeroTurnWalker):
    CONFIG = {
        "display_odometer" : True,
    }

class NegOneTurnWalker(PiWalkerRect):
    CONFIG = {
        "func" : plane_func_by_wind_spec((0, 0, -1))
    }

class NegOneTurnWalkerOdometer(NegOneTurnWalker):
    CONFIG = {
        "display_odometer" : True,
>>>>>>> c42148c1
    }

# FIN<|MERGE_RESOLUTION|>--- conflicted
+++ resolved
@@ -2410,21 +2410,6 @@
         "show_num_plane" : True
     }
 
-<<<<<<< HEAD
-class RescaledZetaViz(PureColorMap):
-    CONFIG = {
-        "func" : rescaled_plane_zeta,
-        #"num_plane" : criticalStrip,
-        "show_num_plane" : True
-    }
-
-class SolveZeta(EquationSolver2d):
-    CONFIG = {
-        "func" : rescaled_plane_zeta,
-        "num_iterations" : 7,
-        "display_in_parallel" : False,
-        "use_fancy_lines" : True,
-=======
 class TopLabel(Scene):
     CONFIG = {
         "text" : "Text"
@@ -2582,7 +2567,6 @@
 class NegOneTurnWalkerOdometer(NegOneTurnWalker):
     CONFIG = {
         "display_odometer" : True,
->>>>>>> c42148c1
     }
 
 # FIN